--- conflicted
+++ resolved
@@ -1,7 +1,3 @@
-<<<<<<< HEAD
-# Metacommunity
-Calculations of similarity-sensitve alpha, beta, and gamma diversity measures
-=======
 # diversity: similarity-sensitive diversity indices
 
 ![Tests](https://github.com/Elliot-D-Hill/diversity/actions/workflows/tests.yml/badge.svg)
@@ -674,5 +670,4 @@
 
 ## Alternatives
 
-To date, we know of no other python package that implements the similarity-sensitive diversity measures calculated by `diversity`. An [R package](https://github.com/boydorr/rdiversity) and a [julia package](https://github.com/EcoJulia/Diversity.jl) exist. However, both packages require the species similarities to be stored in the form of a matrix in memory. That approach does not scale to the amount of species in some applications, such as immune repertoires. `diversity` allows the user to store the similarity matrix in a file, or simply provide a python function that computes the similarities on the fly.
->>>>>>> efe23815
+To date, we know of no other python package that implements the similarity-sensitive diversity measures calculated by `diversity`. An [R package](https://github.com/boydorr/rdiversity) and a [julia package](https://github.com/EcoJulia/Diversity.jl) exist. However, both packages require the species similarities to be stored in the form of a matrix in memory. That approach does not scale to the amount of species in some applications, such as immune repertoires. `diversity` allows the user to store the similarity matrix in a file, or simply provide a python function that computes the similarities on the fly.