# diversity: partitioned frequency- and similarity-sensitive diversity in Python

![Tests](https://github.com/Elliot-D-Hill/diversity/actions/workflows/tests.yml/badge.svg)
[![Python 3.8 | 3.9 | 3.10](https://img.shields.io/badge/python-3.8%20%7C%203.9%20%7C%203.10-blue)](https://www.python.org/downloads/release/python-380/)

- [diversity: partitioned frequency- and similarity-sensitive diversity in Python](#diversity-partitioned-frequency--and-similarity-sensitive-diversity-in-python)
- [About](#about)
- [Installation](#installation)
- [Usage and Examples](#usage-and-examples)
  - [Frequency-sensitive metacommunity from a dataframe or array](#frequency-sensitive-metacommunity-from-a-dataframe-or-array)
  - [Similarity-sensitive metacommunity from a dataframe or array](#similarity-sensitive-metacommunity-from-a-dataframe-or-array)
  - [Similarity-sensitive metacommunity from a file](#similarity-sensitive-metacommunity-from-a-file)
  - [Similarity-sensitive metacommunity from a function](#similarity-sensitive-metacommunity-from-a-function)
  - [Diversity measures](#diversity-measures)
  - [Command line interface](#command-line-interface)
- [Background](#background)
  - [Diversity indices](#diversity-indices)
  - [Partitioned diversity](#partitioned-diversity)
  - [Frequency-sensitive diversity](#frequency-sensitive-diversity)
  - [Similarity-sensitive diversity](#similarity-sensitive-diversity)
  - [One package to calculate them all](#one-package-to-calculate-them-all)
- [Alternatives](#alternatives)

# About

The `diversity` package calculates partitioned frequency- and similarity-sensitive diversity measures for a given metacommunity and its subcommunities.

**Supported subcommunity diversity measures**:

  - $\alpha$ - estimate of naive-community metacommunity diversity
  - $\bar{\alpha}$ - diversity of subcommunity j in isolation
  - $\rho$ - redundancy of subcommunity j
  - $\bar{\rho}$ - representativeness of subcommunity j
  - $\beta$ - distinctiveness of subcommunity j
  - $\bar{\beta}$ - estimate of the effective number of distinct subcommunities
  - $\gamma$ - contribution per individual toward metacommunity diversity


**Supported metacommunity diversity measures**:
  - $A$ - naive-community metacommunity diversity
  - $\bar{A}$ - average diversity of subcommunities
  - $R$ - average redundancy of subcommunities
  - $\bar{R}$ - average representativeness of subcommunities
  - $B$ - average distinctiveness of subcommunities
  - $\bar{B}$ - effective number of distinct subcommunities
  - $G$ - metacommunity diversity


**Supported diversity indices**: 
- Species richness (viewpoint = 0)
- Shannon index (viewpoint = 1)
- Simpson index (viewpoint = 2)
- Berger-Parker index (viewpoint = $\infty$)
- Hill numbers ($-\infty \le$ viewpoint $\le \infty$)

For a more rigorous description of the diversity measures `diversity` can calculate see [Reeve et al., 2014](https://arxiv.org/abs/1404.6520). A brief informal discussion can be found in the [background](#background) section.

# Installation

`diversity` requires python version 3.8 or higher.

```bash
pip install diversity
```

# Usage and Examples

The examples here use aggregated data from the [Palmer penguins dataset](https://github.com/allisonhorst/palmerpenguins).

```python
from diversity import Metacommunity
import pandas as pd
import numpy as np
```

To calculate diversity, the first step is to create a `Metacommunity` object.

## Frequency-sensitive metacommunity from a dataframe or array

To create a frequency-sensitive metacommunity, we need a subcommunity-by-species counts table, where rows are unique species and columns are subcommunities, and the elements are species counts. In this example, the rows are penguin species and the columns are islands where the penguins were observed.

```python
counts = pd.DataFrame(
    {
      "Biscoe":    [44, 0, 120], 
      "Dream":     [55, 68, 0], 
      "Torgersen": [47, 0, 0]
    },
    index=["Adelie", "Chinstrap", "Gentoo"],
)
```

|           | Biscoe | Dream | Torgersen |
| :-------- | -----: | ----: | --------: |
| Adelie    |     44 |    55 |        47 |
| Chinstrap |      0 |    68 |         0 |
| Gentoo    |    120 |     0 |         0 |

Note: we include an index with the species names here for illustration, but in general, an index is not required for the counts (or similarity matrix).

Next we create a `Metacommunity` object by passing it the counts table.

```python
metacommunity = Metacommunity(counts)
```

## Similarity-sensitive metacommunity from a dataframe or array

For similarity-sensitive diversity, we must also supply a species similarity matrix to `Metacommunity` in addition to the counts table. The rows and columns of the similarity matrix must be in the same order as the rows of the counts table for valid results.

```python
similarity_matrix = pd.DataFrame(
    {
        "Adelie":    [1.000000, 0.347385, 0.222998],
        "Chinstrap": [0.347385, 1.000000, 0.258256],
        "Gentoo":    [0.222998, 0.258256, 1.000000],
    },
    index=["Adelie", "Chinstrap", "Gentoo"],
)
```

|           |   Adelie | Chinstrap |   Gentoo |
| :-------- | -------: | --------: | -------: |
| Adelie    |        1 |  0.347385 | 0.222998 |
| Chinstrap | 0.347385 |         1 | 0.258256 |
| Gentoo    | 0.222998 |  0.258256 |        1 |

```python
metacommunity = Metacommunity(counts, similarity=similarity_matrix)
```

## Similarity-sensitive metacommunity from a file

For medium sized datasets, the similarity matrix may not fit in RAM. To avoid loading the entire matrix into RAM, you can pass a filepath to the `similarity` argument to read a file from a hard disk drive.

```python
metacommunity = Metacommunity(counts, similarity='similarity_matrix.csv', chunk_size=100)
```

## Similarity-sensitive metacommunity from a function
For large datasets, the similarity matrix may not fit on the disk, in which case it can be constructed and processed in chunks by passing a similarity function to `similarity` and an array of features to `X`. Each row of `X` represents the feature values of a species.
```python
X = np.array([
  [1, 2], 
  [3, 4], 
  [5, 6]
])

def similarity_function(species_i, species_j):
  return 1 / (1 + np.norm(species_i, species_j))

metacommunity = Metacommunity(counts, similarity=similarity_function, X=X, chunk_size=100)
```

## Diversity measures
 
<<<<<<< HEAD
Once a `Metacommunty` object has been initialized, we can calculate all diversity measures for the metacommunity and each subcommunity for a set of viewpoints.
=======
Once a `Metacommunty` object has been initialized, we can calculate all diversity measures for the metacommunity and each subcommunity for a set of viewpoints. Here we calculate the similarity-sensitive species richness, Shannon index, Simpson index, and Berger-Parker index (viewpoint = 0, 1, 2, and infinity, respectively) for the penguin metacommunity.
>>>>>>> e5e3522d

```python
metacommunity.to_dataframe(viewpoint=[0, 1, np.inf])
```

|      | community     | viewpoint | alpha |  rho | beta | gamma | normalized_alpha | normalized_rho | normalized_beta |
| ---: | :------------ | --------: | ----: | ---: | ---: | ----: | ---------------: | -------------: | --------------: |
|    0 | metacommunity |      0.00 |  4.03 | 2.19 | 0.50 |  1.90 |             1.45 |           0.77 |            1.31 |
|    1 | Biscoe        |      0.00 |  3.15 | 1.70 | 0.59 |  1.89 |             1.55 |           0.84 |            1.20 |
|    2 | Dream         |      0.00 |  4.02 | 2.07 | 0.48 |  1.99 |             1.48 |           0.76 |            1.31 |
|    3 | Torgersen     |      0.00 |  7.11 | 4.18 | 0.24 |  1.70 |             1.00 |           0.59 |            1.70 |
|    4 | metacommunity |      1.00 |  3.79 | 2.00 | 0.50 |  1.89 |             1.40 |           0.74 |            1.35 |
|    5 | Biscoe        |      1.00 |  3.03 | 1.60 | 0.62 |  1.89 |             1.49 |           0.79 |            1.27 |
|    6 | Dream         |      1.00 |  4.01 | 2.03 | 0.49 |  1.98 |             1.48 |           0.75 |            1.34 |
|    7 | Torgersen     |      1.00 |  7.11 | 4.18 | 0.24 |  1.70 |             1.00 |           0.59 |            1.70 |
|   12 | metacommunity |       inf |  2.57 | 1.31 | 0.24 |  1.70 |             1.00 |           0.59 |            1.55 |
|   13 | Biscoe        |       inf |  2.57 | 1.31 | 0.76 |  1.70 |             1.26 |           0.64 |            1.55 |
|   14 | Dream         |       inf |  3.83 | 1.72 | 0.58 |  1.70 |             1.41 |           0.63 |            1.58 |
|   15 | Torgersen     |       inf |  7.11 | 4.18 | 0.24 |  1.70 |             1.00 |           0.59 |            1.70 |

Individual diversity measures for subcommunities can also be calculated, like so:

```python
metacommunity.subcommunity_diversity(viewpoint=2, measure='alpha')

array([2.93063044, 4.00900135, 7.10638298])
```

and likewise for the metacommunity:

```python
metacommunity.metacommunity_diversity(viewpoint=2, measure='beta')

0.48236433045721444
```

## Command line interface

`diversity` can also be used from the command-line as a module (via `python -m`).

The example below uses the `penguin_counts.csv` and `penguin_similarity_matrix.csv` files, which can be downloaded from this [gist](https://gist.github.com/Elliot-D-Hill/f6e9db0aebe561a363e8758c72a0acfc).

```bash
python -m diversity -i penguin_counts.csv -s penguin_similarity_matrix.csv -v 0 1 inf
```

This command produces metacommunity and subcommunity diversity measures for the viewpoint
parameter values 0, 1, and infinity.

Notes:
- The input filepath (`-i`) and the similarity matrix filepath (`-s`)
  Can be URLs to data files hosted on the web
- You can use .csv or .tsv for input files, but output is tab-delimited
- Output can be piped (piping will not include log statements in the output)
- Viewpoint parameter values of 100 or larger are treated like infinity
- For further options execute `python -m diversity -h`

# Background

## Diversity indices

A ***community*** is a collection of elements called ***individuals***, each of which is assigned a label called its ***species***, where multiple individuals may have the same species. A ***diversity index*** is a statistic associated with a community, which describes how much the species of its individuals vary. For example, a community of many individuals of the same species has a very low diversity whereas a community with multiple species and the same amount of individuals per species has a high diversity.

## Partitioned diversity

Some diversity indices compare the diversities of subsets of a community with respect to the overall community. The subsets are called ***subcommunities***, while the overall community is called a ***metacommunity***. For example, two subcommunities with the same frequency distribution but no shared species each comprise half of the combined metacommunity diversity.

## Frequency-sensitive diversity

[In 1973, Hill introduced a framework](https://doi.org/10.2307/1934352) which unifies commonly used diversity indices into a single parameterized family of diversity measures. The so-called ***viewpoint parameter*** can be thought of as the sensitivity to rare species. At one end of the spectrum, when the viewpoint parameter is set to 0, species frequency is ignored entirely, and only the number of distinct species matters, while at the other end of the spectrum, when the viewpoint parameter is set to $\infty$, only the highest frequency species in a community is considered by the corresponding diversity measure. Common diversity measures such as ***species richness***, ***Shannon entropy***, the ***Gini-Simpson index***, and the ***Berger-Parker index*** have simple and natural relationships with Hill's indices at different values for the viewpoint parameter (0, 1, 2, \infty, respectively).

## Similarity-sensitive diversity

In addition to being sensitive to frequency, it often makes sense to account for similarity in a diversity measure. For example, a community of two different types of rodents, may be considered less diverse than a community where one of the rodent species was replaced by the same number of individuals of a bird species. [Reeve et al.](https://arxiv.org/abs/1404.6520) and [Leinster and Cobbold](https://doi.org/10.1890/10-2402.1) present a general mathematically rigorous way of incorporating similarity measures into Hill's framework. The result is a family of similarity-sensitive diversity indices parameterized by the same viewpoint parameter as well as the similarity function used for the species in the meta- or subcommunities of interest. These similarity-sensitive diversity measures account for both the pairwise similarity between all species and their frequencies.

## One package to calculate them all

The `diversity` package is able to calculate all of the similarity- and frequency-sensitive subcommunity and metacommunity diversity measures described in [Reeve et al.](https://arxiv.org/abs/1404.6520). See the paper for more in-depth information on their derivation and interpretation.

# Alternatives

To date, we know of no other python package that implements the partitioned frequency- and similarity-sensitive diversity measures defined by [Reeve at al.](https://arxiv.org/abs/1404.6520). However, there is a [R package](https://github.com/boydorr/rdiversity) and a [Julia package](https://github.com/EcoJulia/Diversity.jl).
<|MERGE_RESOLUTION|>--- conflicted
+++ resolved
@@ -154,11 +154,7 @@
 
 ## Diversity measures
  
-<<<<<<< HEAD
 Once a `Metacommunty` object has been initialized, we can calculate all diversity measures for the metacommunity and each subcommunity for a set of viewpoints.
-=======
-Once a `Metacommunty` object has been initialized, we can calculate all diversity measures for the metacommunity and each subcommunity for a set of viewpoints. Here we calculate the similarity-sensitive species richness, Shannon index, Simpson index, and Berger-Parker index (viewpoint = 0, 1, 2, and infinity, respectively) for the penguin metacommunity.
->>>>>>> e5e3522d
 
 ```python
 metacommunity.to_dataframe(viewpoint=[0, 1, np.inf])
