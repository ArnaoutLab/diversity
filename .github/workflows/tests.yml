name: Tests

on:
  - push
<<<<<<< HEAD
    branches: [ "main" ]
  - pull_request
    branches: [ "main" ]
=======
  - pull_request
>>>>>>> 8baabc66

jobs:
  test:
    runs-on: ${{ matrix.os}}
    strategy:
      matrix:
        os: [macos-latest, ubuntu-latest, windows-latest]
        python-version: ['3.8', '3.9', '3.10']

    steps:
    - uses: actions/checkout@v2
    - name: Set up Python ${{ matrix.python-version }}
      uses: actions/setup-python@v2
      with:
        python-version: ${{ matrix.python-version }}
    - name: Install dependencies
      run: |
        python -m pip install --upgrade pip
        pip install tox tox-gh-actions
    - name: Test with tox
      run: tox<|MERGE_RESOLUTION|>--- conflicted
+++ resolved
@@ -2,13 +2,7 @@
 
 on:
   - push
-<<<<<<< HEAD
-    branches: [ "main" ]
   - pull_request
-    branches: [ "main" ]
-=======
-  - pull_request
->>>>>>> 8baabc66
 
 jobs:
   test:
