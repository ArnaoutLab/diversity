--- conflicted
+++ resolved
@@ -61,7 +61,6 @@
         "-i",
         "--input_file",
         default=stdin,
-        type=str,
         help=(
             "A tsv file where the first 3 columns of the file are the"
             " species name, its count, and subcommunity name, and all"
@@ -70,14 +69,8 @@
         ),
     )
     parser.add_argument(
-<<<<<<< HEAD
         "-l",
         "--log_level",
-=======
-        "-s",
-        "--similarity_matrix_filepath",
-        type=str,
->>>>>>> 710bb204
         help=(
             "Logging verbosity level. Must be one of DEBUG, INFO,"
             " WARNING, ERROR, CRITICAL (listed in decreasing"
@@ -89,26 +82,11 @@
         "-o",
         "--output_file",
         default=stdout,
-        type=str,
         help=("A filepath to where the program's output will be saved"),
     )
     parser.add_argument(
-<<<<<<< HEAD
         "-s",
         "--similarity_matrix_file",
-        type=str,
-=======
-        "-v",
-        "--viewpoint",
-        nargs="+",
-        type=float,
-        help="A list of viewpoint parameters.",
-        action=ValidateViewpoint,
-    )
-    parser.add_argument(
-        "-l",
-        "--log_level",
->>>>>>> 710bb204
         help=(
             "The filepath to a tsv file containing a symmetric"
             " similarity matrix. If the file does not exist, one will"
@@ -120,4 +98,12 @@
         "--store_similarity_matrix",
         help="Do not delete similarity matrix if generated via similarity function.",
     )
+    parser.add_argument(
+        "-v",
+        "--viewpoint",
+        nargs="+",
+        type=float,
+        help="A list of viewpoint parameters.",
+        action=ValidateViewpoint,
+    )
     return parser