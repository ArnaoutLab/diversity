"""Module for metacommunity and subcommunity diversity measures.

Classes
-------
Abundance
    Species abundances in metacommunity.
Similarity
    Abstract base class for relative abundance-weighted species
    similarities.
SimilarityFromFile
    Implements Similarity by reading similarities from a file.
SimilarityFromFunction
    Implements Similarity by calculating similarities with a function.
SimilarityFromMemory
    Implements Similarity by storing similarities in memory.
Metacommunity
    Represents a metacommunity made up of subcommunities and computes
    metacommunity subcommunity diversity measures.

Functions
---------
make_similarity
    Returns correct diversity.metacommunity.Similarity object fitting
    parameter specification.
make_metacommunity
    Builds diversity.metacommunity.Metacommunity object according to
    parameter specification.
"""

from abc import ABC, abstractmethod
from functools import cached_property
<<<<<<< HEAD
=======
from multiprocessing import cpu_count, Pool
from pathlib import Path
>>>>>>> dfd5ad93

from pandas import DataFrame, read_csv
from numpy import array, empty, zeros, broadcast_to, dtype, divide, float64, vectorize

from diversity.utilities import (
    get_file_delimiter,
    partition_range,
    power_mean,
    SharedArray,
    SharedArraySpec,
    unique_correspondence,
    SharedArrayView,
)


class Abundance:
    """Relative abundances of species in a metacommunity.

    A community consists of a set of species, each of which may appear
    any (non-negative) number of times. A metacommunity consists of one
    or more subcommunities and can be represented by the number of
    appearances of each species in each of the subcommunities that the
    species appears in.
    """

    def __init__(
        self,
        counts,
        species_order=None,
        subcommunity_order=None,
        subcommunity_column=0,
        species_column=1,
        count_column=2,
    ):
        """Initializes object.

        Determines species and subcommunity orderings if needed.

        Parameters
        ----------
        counts: numpy.ndarray
            A 2-d numpy.ndarray with subcommunity identifiers, species
            identifiers and number of appearances of the row's species
            in the row's subcommunity. The column ordering is determined
            by the subcommunity_column, species_column, and
            counts_column parameters. Each combination of species and
            subcommunity must appear no more than once.
        species_order: numpy.ndarray
            Ordered unique species identifiers. The ordering determines
            in which order values corresponding to each species are
            returned by methods of the object.
        subcommunity_order: Iterable
            Ordered unique subcommunity identifiers. The ordering
            determines in which order values corresponding to each
            species are returned by methods of the object.
        subcommunity_column: int
            Index of subcommunity identifier column in counts.
        species_column: int
            Index of species identifier column in counts.
        count_column: int
            Index of species count column in counts.
        """
        self.counts = counts
        self.subcommunity_column = subcommunity_column
        self.species_column = species_column
        self.count_column = count_column
        self.species_order, self.__species_unique_pos = unique_correspondence(
            items=self.counts[:, self.species_column],
            ordered_unique_items=species_order,
        )
        self.subcommunity_order, self.__subcommunity_unique_pos = unique_correspondence(
            items=self.counts[:, self.subcommunity_column],
            ordered_unique_items=subcommunity_order,
        )

    def __pivot_table(self):
        """Converts long to wide formatted counts.

        Returns
        -------
        A numpy.ndarray where rows correspond to species, columns to
        subcommunities and each element is the count of a species in a
        specific subcommunity.
        """
        table = zeros(
            (len(self.species_order), len(self.subcommunity_order)), dtype=float64
        )
        table[self.__species_unique_pos, self.__subcommunity_unique_pos] = self.counts[
            :, self.count_column
        ].astype(float64)
        return table

    @cached_property
    def subcommunity_abundance(self):
        """Calculates the relative abundances in subcommunities.

        Returns
        -------
        A numpy.ndarray of shape (n_species, n_subcommunities), where
        rows correspond to unique species, columns correspond to
        subcommunities and each element is the abundance of the species
        in the subcommunity relative to the total metacommunity size.
        The row ordering is established by the species_to_row attribute.
        """
        counts = self.__pivot_table()
        total_abundance = counts.sum()
        relative_abundances = empty(shape=counts.shape, dtype=float64)
        relative_abundances[:] = counts / total_abundance
        return relative_abundances

    @cached_property
    def metacommunity_abundance(self):
        """Calculates the relative abundances in metacommunity.

        Returns
        -------
        A numpy.ndarray of shape (n_species, 1), where rows correspond
        to unique species and each row contains the relative abundance
        of the species in the metacommunity. The row ordering is
        established by the species_to_row attribute.
        """
        return self.subcommunity_abundance.sum(axis=1, keepdims=True)

    @cached_property
    def subcommunity_normalizing_constants(self):
        """Calculates subcommunity normalizing constants.

        Returns
        -------
        A numpy.ndarray of shape (n_subcommunities,), with the fraction
        of each subcommunity's size of the metacommunity.
        """
        return self.subcommunity_abundance.sum(axis=0)

    @cached_property
    def normalized_subcommunity_abundance(self):
        """Calculates normalized relative abundances in subcommunities.

        Returns
        -------
        A numpy.ndarray of shape (n_species, n_subcommunities), where
        rows correspond to unique species, columns correspond to
        subcommunities and each element is the abundance of the species
        in the subcommunity relative to the subcommunity size. The row
        ordering is established by the species_to_row attribute.
        """
        return self.subcommunity_abundance / self.subcommunity_normalizing_constants


class ISimilarity(ABC):
    """Interface for classes computing weighted similarities."""

    @abstractmethod
    def calculate_weighted_similarities(self, relative_abundances):
        """Calculates weighted sums of similarities to each species.

        Parameters
        ----------
        relative_abundances: numpy.ndarray
            Array of shape (n_species, n_communities), where rows
            correspond to unique species, columns correspond to
            (meta-/sub-)communities and each element is the relative
            abundance of a species in a (meta-/sub-)community.

        Returns
        -------
        A 2-d numpy.ndarray of shape (n_species, n_communities), where
        rows correspond to unique species, columns correspond to
        (meta-/sub-) communities and each element is a sum of
        similarities to one species weighted by the similarities stored
        in the similarities file.
        """
        pass


class SimilarityFromFile(ISimilarity):
    """Implements ISimilarity by using similarities stored in file."""

    def __init__(self, similarity_matrix_filepath, chunk_size=1):
        """Initializes object.

        similarity_matrix_filepath: str
            Path to similarities file. If similarity_function is None
            the file must exist and contain a square matrix of
            similarities between species, together with a header
            containing the unique species names in the matrix's row and
            column ordering. If similarity_function is also specified,
            the file must not exist, but will instead be generated as
            soon as it is needed in subsequent computations.
        chunk_size: int
            Number of rows to read from similarity matrix at a time.
        """
        self.similarity_matrix_filepath = similarity_matrix_filepath
        self.__delimiter = get_file_delimiter(self.similarity_matrix_filepath)
        self.__chunk_size = chunk_size

    @cached_property
    def species_order(self):
        """The species ordering used in similarity matrix file."""
        with read_csv(
            self.similarity_matrix_filepath,
            delimiter=self.__delimiter,
            chunksize=1
            ) as similarity_matrix_chunks:
            return array(next(similarity_matrix_chunks).columns)

    def calculate_weighted_similarities(self, relative_abundances):
        """Calculates weighted sums of similarities to each species.

        Similarities are read from similarities file referred to by
        object's similarity_matrix_filepath attribute.

        See diversity.metacommunity.ISimilarity.calculate_weighted_similarities
        for complete specification.
        """
<<<<<<< HEAD
        weighted_similarities = empty(relative_abundances.shape, dtype=float64)
=======
        weighted_similarities = empty(
            shape=relative_abundances.shape, dtype=dtype("f8")
        )
>>>>>>> dfd5ad93
        with read_csv(
            self.similarity_matrix_filepath,
            delimiter=self.__delimiter,
            chunksize=self.__chunk_size) as similarity_matrix_chunks:
            i = 0
            for chunk in similarity_matrix_chunks:
                weighted_similarities[i : i + self.__chunk_size, :] = (
                    chunk.to_numpy() @ relative_abundances
                )
                i += self.__chunk_size
        return weighted_similarities


class SimilarityFromFunction(ISimilarity):
    """Implements ISimilarity using a similarity function.

    Note
    ----
    An object of this class must be explicitly deleted, or run naturally
    out of scope before the end of code execution. If not, a warning is
    emitted complaining about leaked shared_memory objects. These
    objects are cleaned up in their own destructors, and the warning is
    False. In some IDEs, the warning will not be emitted, as the object
    runs out of scope before termination of the code.
    """

    class ApplySimilarityFunction:
        """Applies similarity function to a chunk of data."""

        def __init__(self, func):
            """Initialized parallelized version of func.

            Parameters
            ----------
            func: Callable
                The similarity function to parallelize.
            """
            self.func = func

        def __call__(
            self,
            row_start,
            row_stop,
            weighted_similarities_spec,
            features_spec,
            relative_abundance_spec,
        ):
            """Computes pairwise weighted similarities for a data chunk.

            Parameters
            ----------
            row_start, row_stop: int
                Right-exclusive start and end indices of the rows in the
                weighted similarities array to populate.
            weighted_similarities_spec: SharedArraySpec
                The specification for the memory block into which the
                weighted similarities are inserted.
            features_spec: SharedArraySpec
                The specification of the memory block in which the
                features of species are listed.
            relative_abundance_spec: SharedArraySpec
                The specification for the memory block containing the
                relative abundances of species (per community).

            Notes
            -----
            - See diversity.metacommunity.ISimilarity.calculate_weighted_similarities
              for more information on the exact contents of the
              weighted_similarities and relative abundance arrays.
            - See diversity.metacommunity.SimilarityFromFunction.__init__
              for more information on the exact contents of the features
              array.
            """
            weighted_similarities = SharedArrayView(weighted_similarities_spec)
            features = SharedArrayView(features_spec)
            relative_abundances = SharedArrayView(relative_abundance_spec)
            similarities_row_i = empty(
                shape=(weighted_similarities.data.shape[0],), dtype=float64
            )
            for i in range(row_start, row_stop):
                for j in range(features.data.shape[0]):
                    similarities_row_i[j] = self.func(
                        features.data[i], features.data[j]
                    )
                weighted_similarities.data[i] = (
                    similarities_row_i @ relative_abundances.data
                )

    def __init__(self, similarity_function, features, species_order):
        """Initializes object.

        Parameters
        ----------
        similarity_function: Callable
            Callable to determine similarity between species. Must take
            two items from the features argument and return a numeric
            similarity value.
        features: numpy.ndarray
            A numpy.ndarray where each item along axis 0 comprises the
            features of a species that are passed to
            similarity_function. The order of features is determined
            by species_order.
        species_order: Iterable
            The unique species in desired order. Row and column ordering
            in similarity matrix calculations is determined by this
            argument.
        """
        self.similarity_function = self.ApplySimilarityFunction(similarity_function)
        self.features = features
        self.species_order = species_order

    def calculate_weighted_similarities(self, relative_abundances):
        """Calculates weighted sums of similarities to each species.

        Similarities are calculated using object's similarity_function
        attribute.

        See diversity.metacommunity.ISimilarity.calculate_weighted_similarities
        for complete specification.
        """
        weighted_similarities = SharedArray(
            shape=relative_abundances.shape, dtype=dtype("f8")
        )
        weighted_similarities_spec = SharedArraySpec.from_shared_array(
            weighted_similarities
        )
        features = SharedArray.from_array(self.features)
        features_spec = SharedArraySpec.from_shared_array(features)
        shared_relative_abundance = SharedArray.from_array(relative_abundances)
        relative_abundance_spec = SharedArraySpec.from_shared_array(
            shared_relative_abundance
        )
        num_processors = cpu_count()
        row_chunks = partition_range(
            range(shared_relative_abundance.shape[0]), num_processors
        )
        args_list = [
            (
                chunk.start,
                chunk.stop,
                weighted_similarities_spec,
                features_spec,
                relative_abundance_spec,
            )
            for chunk in row_chunks
        ]
        with Pool(num_processors) as pool:
            pool.starmap(self.similarity_function, args_list)
        del features
        del shared_relative_abundance
        non_shared_weighted_similarities = weighted_similarities.data.copy()
        del weighted_similarities
        return non_shared_weighted_similarities


class SimilarityFromMemory(ISimilarity):
    """Implements ISimilarity using similarities stored in memory."""

    def __init__(self, similarity_matrix, species_order):
        """Initializes object.

        similarity_matrix: numpy.ndarray
            2-d array of similarities between species. Ordering of rows
            and columns must correspond to species_order argument.
        species_order: Iterable
            The unique species in desired order.
        """
        self.similarity_matrix = similarity_matrix
        self.species_order = species_order

    def calculate_weighted_similarities(self, relative_abundances):
        """Calculates weighted sums of similarities to each species.

        Similarities are calculated using object's similarity_matrix
        attribute.

        See diversity.metacommunity.ISimilarity.calculate_weighted_similarities
        for complete specification.
        """
        return self.similarity_matrix @ relative_abundances


def make_similarity(
    similarity_matrix=None,
    species_order=None,
    similarity_matrix_filepath=None,
    similarity_function=None,
    features=None,
    chunk_size=1,
):
    """Creates a Similarity object from specified parameter combination.

    Valid parameter combinations and the returned types:
        - similarity_matrix, species_order -> SimilarityFromMemory
        - similarity_matrix_filepath -> SimilarityFromFile
        - species_order, similarity_matrix_filepath,
          similarity_function, features -> SimilarityFromFunction

    Parameters
    ----------
    similarity_matrix: numpy.ndarray
        Used by diversity.metacommunity.SimilarityFromMemory.
    species_order: Iterable
        Used by diversity.metacommunity.SimilarityFromMemory, or
        diversity.metacommunity.SimilarityFromFunction.
    similarity_matrix_filepath: str
        Used by diversity.metacommunity.SimilarityFromFile, or
        diversity.metacommunity.SimilarityFromFunction.
    similarity_function: Callable
        Used by diversity.metacommunity.SimilarityFromFunction.
    features: numpy.ndarray
        Used by diversity.metacommunity.SimilarityFromFunction.
    chunk_size: int
        Optionally used by diversity.metacommunity.SimilarityFromFile.

    Returns
    -------
    An object whose type is the implementation of the abstract base
    Similarity according to parameter specification.
    """
    from_memory_parameters = (similarity_matrix, species_order)
    from_function_parameters = (
        similarity_function,
        features,
        species_order,
    )
    from_file_parameters = (similarity_matrix_filepath,)

    all_are_not_none = lambda parameters: all(p is not None for p in parameters)
    if all_are_not_none(from_memory_parameters):
        return SimilarityFromMemory(*from_memory_parameters)
    elif all_are_not_none(from_function_parameters):
        return SimilarityFromFunction(*from_function_parameters)
    elif all_are_not_none(from_file_parameters):
        return SimilarityFromFile(*from_file_parameters, chunk_size=chunk_size)
    else:
        raise Exception(
            "Invalid argument combination. See the documentation for"
            " valid argument combinations."
        )


class Metacommunity:
    """Class for metacommunities and calculating their diversity.

    All diversities computed by objects of this class are
    similarity-sensitive. See https://arxiv.org/abs/1404.6520 for
    precise definitions of the various diversity measures.
    """

    def __init__(self, similarity, abundance):
        """Initializes object.

        Parameters
        ----------
        similarity: diversity.metacommunity.Similarity
            Object for calculating abundance-weighted similarities.
        abundance: diversity.metacommunity.Abundance
            Object whose (sub-/meta-)community species abundances are
            used.
        """
        self.similarity = similarity
        self.abundance = abundance

    @cached_property
    def metacommunity_similarity(self):
        """Sums of similarities weighted by metacommunity abundances."""
        return self.similarity.calculate_weighted_similarities(
            self.abundance.metacommunity_abundance
        )

    @cached_property
    def subcommunity_similarity(self):
        """Sums of similarities weighted by subcommunity abundances."""
        return self.similarity.calculate_weighted_similarities(
            self.abundance.subcommunity_abundance
        )

    @cached_property
    def normalized_subcommunity_similarity(self):
        """Sums of similarities weighted by the normalized subcommunity abundances."""
        return self.similarity.calculate_weighted_similarities(
            self.abundance.normalized_subcommunity_abundance
        )

    def subcommunity_alpha(self, viewpoint):
        """Calculates alpha class diversities of subcommunities.

        Corresponds roughly to the diversities of subcommunities
        relative to the metacommunity.

        Parameters
        ----------
        viewpoint: numeric
            Non-negative number. Can be interpreted as the degree of
            ignorance towards rare species, where 0 treats rare species
            the same as frequent species, and infinity considers only the
            most frequent species.
        """
        return self.__subcommunity_measure(viewpoint, 1, self.subcommunity_similarity)

    def subcommunity_rho(self, viewpoint):
        """Calculates rho class diversities of subcommunities.

        Corresponds roughly to how redundant each subcommunity's classes
        are in the metacommunity.

        Parameters
        ----------
        viewpoint: numeric
            Non-negative number. Can be interpreted as the degree of
            ignorance towards rare species, where 0 treats rare species
            the same as frequent species, and infinity considers only the
            most frequent species.
        """
        return self.__subcommunity_measure(
            viewpoint,
            self.metacommunity_similarity,
            self.subcommunity_similarity,
        )

    def subcommunity_beta(self, viewpoint):
        """Calculates beta class diversities of subcommunities.

        Corresponds roughly to how distinct each subcommunity's classes
        are from all classes in metacommunity.

        Parameters
        ----------
        viewpoint: numeric
            Non-negative number. Can be interpreted as the degree of
            ignorance towards rare species, where 0 treats rare species
            the same as frequent species, and infinity considers only
            the most frequent species.
        """
        return 1 / self.subcommunity_rho(viewpoint)

    def subcommunity_gamma(self, viewpoint):
        """Calculates gamma class diversities of subcommunities.

        Corresponds roughly to how much each subcommunity contributes
        towards the metacommunity diversity.

        Parameters
        ----------
        viewpoint: numeric
            Non-negative number. Can be interpreted as the degree of
            ignorance towards rare species, where 0 treats rare species
            the same as frequent species, and infinity considers only
            the most frequent species.
        """
        denominator = broadcast_to(
            self.metacommunity_similarity,
            self.abundance.normalized_subcommunity_abundance.shape,
        )
        return self.__subcommunity_measure(viewpoint, 1, denominator)

    def normalized_subcommunity_alpha(self, viewpoint):
        """Calculates normalized alpha class diversities of subcommunities.

        Corresponds roughly to the diversities of subcommunities in
        isolation.

        Parameters
        ----------
        viewpoint: numeric
            Non-negative number. Can be interpreted as the degree of
            ignorance towards rare species, where 0 treats rare species
            the same as frequent species, and infinity considers only the
            most frequent species.
        """
        return self.__subcommunity_measure(
            viewpoint, 1, self.normalized_subcommunity_similarity
        )

    def normalized_subcommunity_rho(self, viewpoint):
        """Calculates normalized rho class diversities of subcommunities.

        Corresponds roughly to the representativeness of subcommunities.

        Parameters
        ----------
        viewpoint: numeric
            Non-negative number. Can be interpreted as the degree of
            ignorance towards rare species, where 0 treats rare species
            the same as frequent species, and infinity considers only the
            most frequent species.
        """
        return self.__subcommunity_measure(
            viewpoint,
            self.metacommunity_similarity,
            self.normalized_subcommunity_similarity,
        )

    def normalized_subcommunity_beta(self, viewpoint):
        """Calculates normalized rho class diversities of subcommunities.

        Corresponds roughly to average diversity of subcommunities in
        the metacommunity.

        Parameters
        ----------
        viewpoint: numeric
            Non-negative number. Can be interpreted as the degree of
            ignorance towards rare species, where 0 treats rare species
            the same as frequent species, and infinity considers only the
            most frequent species.
        """
        return 1 / self.normalized_subcommunity_rho(viewpoint)

    def metacommunity_alpha(self, viewpoint):
        """Calculates alpha class diversity of metacommunity.

        Corresponds roughly to the average diversity of subcommunities
        relative to the metacommunity.

        Parameters
        ----------
        viewpoint: numeric
            Non-negative number. Can be interpreted as the degree of
            ignorance towards rare species, where 0 treats rare species
            the same as frequent species, and infinity considers only the
            most frequent species.
        """
        return self.__metacommunity_measure(viewpoint, self.subcommunity_alpha)

    def metacommunity_rho(self, viewpoint):
        """Calculates rho class diversitiy of metacommunity.

        Corresponds roughly to the average redundancy of subcommunities
        in the metacommunity.

        Parameters
        ----------
        viewpoint: numeric
            Non-negative number. Can be interpreted as the degree of
            ignorance towards rare species, where 0 treats rare species
            the same as frequent species, and infinity considers only the
            most frequent species.
        """
        return self.__metacommunity_measure(viewpoint, self.subcommunity_rho)

    def metacommunity_beta(self, viewpoint):
        """Calculates beta class diversity of metacommunity.

        Corresponds roughly to the average distinctness of
        subcommunities within the metacommunity.

        Parameters
        ----------
        viewpoint: numeric
            Non-negative number. Can be interpreted as the degree of
            ignorance towards rare species, where 0 treats rare species
            the same as frequent species, and infinity considers only the
            most frequent species.
        """
        return self.__metacommunity_measure(viewpoint, self.subcommunity_beta)

    def metacommunity_gamma(self, viewpoint):
        """Calculates gamma class diversity of metacommunity.

        Corresponds roughly to the class diversity of the unpartitioned
        metacommunity.

        Parameters
        ----------
        viewpoint: numeric
            Non-negative number. Can be interpreted as the degree of
            ignorance towards rare species, where 0 treats rare species
            the same as frequent species, and infinity considers only the
            most frequent species.
        """
        return self.__metacommunity_measure(viewpoint, self.subcommunity_gamma)

    def normalized_metacommunity_alpha(self, viewpoint):
        """Calculates alpha class diversity of metacommunity.

        Corresponds roughly to the average diversity of subcommunities
        in isolation.

        Parameters
        ----------
        viewpoint: numeric
            Non-negative number. Can be interpreted as the degree of
            ignorance towards rare species, where 0 treats rare species
            the same as frequent species, and infinity considers only the
            most frequent species.
        """
        return self.__metacommunity_measure(
            viewpoint, self.normalized_subcommunity_alpha
        )

    def normalized_metacommunity_rho(self, viewpoint):
        """Calculates rho class diversitiy of metacommunity.

        Corresponds roughly to the average representativeness of
        subcommunities.

        Parameters
        ----------
        viewpoint: numeric
            Non-negative number. Can be interpreted as the degree of
            ignorance towards rare species, where 0 treats rare species
            the same as frequent species, and infinity considers only the
            most frequent species.
        """
        return self.__metacommunity_measure(viewpoint, self.normalized_subcommunity_rho)

    def normalized_metacommunity_beta(self, viewpoint):
        """Calculates beta class diversity of metacommunity.

        Corresponds roughly to the effective number of distinct
        subcommunities.

        Parameters
        ----------
        viewpoint: numeric
            Non-negative number. Can be interpreted as the degree of
            ignorance towards rare species, where 0 treats rare species
            the same as frequent species, and infinity considers only the
            most frequent species.
        """
        return self.__metacommunity_measure(
            viewpoint, self.normalized_subcommunity_beta
        )

    def __subcommunity_measure(self, viewpoint, numerator, denominator):
        """Calculates subcommunity diversity measures."""
        similarities = divide(
            numerator, denominator, out=zeros(denominator.shape), where=denominator != 0
        )
        return power_mean(
            1 - viewpoint,
            self.abundance.normalized_subcommunity_abundance,
            similarities,
        )

    def __metacommunity_measure(self, viewpoint, subcommunity_function):
        """Calculates metcommunity diversity measures."""
        subcommunity_measure = subcommunity_function(viewpoint)
        return power_mean(
            1 - viewpoint,
            self.abundance.subcommunity_normalizing_constants,
            subcommunity_measure,
        )

    def subcommunities_to_dataframe(self, viewpoint):
        """Table containing all subcommunity diversity values.

        Parameters
        ----------
        viewpoint: numeric
            Non-negative number. Can be interpreted as the degree of
            ignorance towards rare species, where 0 treats rare species
            the same as frequent species, and infinity considers only the
            most frequent species.
        """
        return DataFrame(
            {
                "community": self.abundance.subcommunity_order,
                "viewpoint": viewpoint,
                "alpha": self.subcommunity_alpha(viewpoint),
                "rho": self.subcommunity_rho(viewpoint),
                "beta": self.subcommunity_beta(viewpoint),
                "gamma": self.subcommunity_gamma(viewpoint),
                "normalized_alpha": self.normalized_subcommunity_alpha(viewpoint),
                "normalized_rho": self.normalized_subcommunity_rho(viewpoint),
                "normalized_beta": self.normalized_subcommunity_beta(viewpoint),
            }
        )

    def metacommunity_to_dataframe(self, viewpoint):
        """Table containing all metacommunity diversity values.

        Parameters
        ----------
        viewpoint: numeric
            Non-negative number. Can be interpreted as the degree of
            ignorance towards rare species, where 0 treats rare species
            the same as frequent species, and infinity considers only the
            most frequent species."""
        return DataFrame(
            {
                "community": "metacommunity",
                "viewpoint": viewpoint,
                "alpha": self.metacommunity_alpha(viewpoint),
                "rho": self.metacommunity_rho(viewpoint),
                "beta": self.metacommunity_beta(viewpoint),
                "gamma": self.metacommunity_gamma(viewpoint),
                "normalized_alpha": self.normalized_metacommunity_alpha(viewpoint),
                "normalized_rho": self.normalized_metacommunity_rho(viewpoint),
                "normalized_beta": self.normalized_metacommunity_beta(viewpoint),
            },
            index=[0],
        )


def make_metacommunity(
    counts,
    similarity_matrix=None,
    similarity_matrix_filepath=None,
    similarity_function=None,
    features=None,
    species_order=None,
    chunk_size=1,
):
    """Builds a Metacommunity object from specified parameters.

    Valid parameter combinations and the corresponding Similarity
    implementations used are:
        - similarity_matrix, species_order -> SimilarityFromMemory
        - similarity_matrix_filepath -> SimilarityFromFile
        - species_order, similarity_matrix_filepath,
          similarity_function, features -> SimilarityFromFunction

    Parameters
    ----------
    counts: numpy.ndarray or pandas.DataFrame
        See diversity.metacommunity.Abundance. If the object is a
        pandas.DataFrame, its to_numpy method should return the expected
        numpy.ndarray.
    similarity_matrix: numpy.ndarray
        See diversity.metacommunity.SimilarityFromMemory.
    similarity_matrix_filepath: str
        See diversity.metacommunity.SimilarityFromFile
    similarity_function: Callable
        See diversity.metacommunity.SimilarityFromFunction.
    features: numpy.ndarray
        See diversity.metacommunity.SimilarityFromFunction.
    species_order: Iterable
        See diversity.metacommunity.SimilarityFromMemory, or
        diversity.metacommunity.SimilarityFromFunction.
    chunk_size: int
        Optional. See diversity.metacommunity.SimilarityFromFile.

    Returns
    -------
    A diversity.metacommunity.Metacommunity object build according to
    parameter specification.
    """

    if_dataframe_to_numpy = lambda x: x.to_numpy() if isinstance(x, DataFrame) else x
    similarity_matrix = if_dataframe_to_numpy(similarity_matrix)
    features = if_dataframe_to_numpy(features)
    similarity = make_similarity(
        similarity_matrix,
        species_order,
        similarity_matrix_filepath,
        similarity_function,
        features,
        chunk_size=chunk_size,
    )
    counts = if_dataframe_to_numpy(counts)
    abundance = Abundance(counts, similarity.species_order)
    return Metacommunity(similarity, abundance)<|MERGE_RESOLUTION|>--- conflicted
+++ resolved
@@ -29,11 +29,7 @@
 
 from abc import ABC, abstractmethod
 from functools import cached_property
-<<<<<<< HEAD
-=======
 from multiprocessing import cpu_count, Pool
-from pathlib import Path
->>>>>>> dfd5ad93
 
 from pandas import DataFrame, read_csv
 from numpy import array, empty, zeros, broadcast_to, dtype, divide, float64, vectorize
@@ -234,10 +230,8 @@
     def species_order(self):
         """The species ordering used in similarity matrix file."""
         with read_csv(
-            self.similarity_matrix_filepath,
-            delimiter=self.__delimiter,
-            chunksize=1
-            ) as similarity_matrix_chunks:
+            self.similarity_matrix_filepath, delimiter=self.__delimiter, chunksize=1
+        ) as similarity_matrix_chunks:
             return array(next(similarity_matrix_chunks).columns)
 
     def calculate_weighted_similarities(self, relative_abundances):
@@ -249,17 +243,12 @@
         See diversity.metacommunity.ISimilarity.calculate_weighted_similarities
         for complete specification.
         """
-<<<<<<< HEAD
         weighted_similarities = empty(relative_abundances.shape, dtype=float64)
-=======
-        weighted_similarities = empty(
-            shape=relative_abundances.shape, dtype=dtype("f8")
-        )
->>>>>>> dfd5ad93
         with read_csv(
             self.similarity_matrix_filepath,
             delimiter=self.__delimiter,
-            chunksize=self.__chunk_size) as similarity_matrix_chunks:
+            chunksize=self.__chunk_size,
+        ) as similarity_matrix_chunks:
             i = 0
             for chunk in similarity_matrix_chunks:
                 weighted_similarities[i : i + self.__chunk_size, :] = (
