"""Module for metacommunity and subcommunity diversity measures.

Classes
-------
Metacommunity
    Represents a metacommunity made up of subcommunities and computes
    metacommunity subcommunity diversity measures.

Functions
---------
make_metacommunity
    Builds diversity.metacommunity.Metacommunity object according to
    parameter specification.
"""

from abc import ABC, abstractmethod
from functools import cache

from pandas import DataFrame, Index, unique
from numpy import broadcast_to, divide, dtype, empty, zeros

from diversity.abundance import make_abundance
from diversity.exceptions import InvalidArgumentError
from diversity.log import LOGGER
from diversity.shared import SharedArrayManager
from diversity.similarity import ISimilarity, make_similarity
from diversity.utilities import (
    pivot_table,
    power_mean,
    subset_by_column,
)


def make_metacommunity(
    counts,
    subcommunities,
    similarity_method=None,
    subcommunity_column="subcommunity",
    species_column="species",
    count_column="count",
    shared_array_manager=None,
    abundance_kwargs={},
    similarity_kwargs={},
):
    """Initializes a concrete subclass of IMetacommunity.

    Parameters
    ----------
    counts: pandas.DataFrame
        Table with 3 columns: one column lists subcommunity identifiers,
        one lists species identifiers, and the last lists counts of
        species in corresponding subcommunities. Subcommunity-species
        identifier pairs are assumed to be unique. Column headers are
        specified by the subcommunity_column, species_column, and
        count_column arguments. Its data is passed to
        diversity.abundance.make_abundance along with abundance_kwargs.
    subcommunities: numpy.ndarray
        Names of subcommunities to include. Their union is the
        metacommunity, and data for all other subcommunities is ignored.
    similarity_method: pandas.DataFrame, str, or Callable
        For similarity-sensitive diversity measures. Passed to
        diversity.similarity.make_similarity along with
        similarity_kwargs and a species_subset argument determined by
        subcommunities.
    subcommunity_column, species_column, count_column: str
        Column headers for subcommunity names, species names and
        corresponding counts in counts table.
    shared_array_manager: diversity.shared.SharedArrayManager
        See diversity.metacommunity.SharedSimilaritySensitiveMetacommunity.
    abundance_kwargs: dict[str, Any]
        Additional keyword arguments for diversity.abundance.make_abundance.
    similarity_kwargs: dict[str, Any]
        Additional keyword arguments for diversity.similarity.make_similarity.

    Returns
    -------
    An instance of a concrete subclass of IMetacommunity.
    """
    LOGGER.debug(
        "make_metacommunity(counts=%s, subcommunities=%s,"
        " similarity_method=%s, subcommunity_column=%s, species_column=%s,"
        " count_column=%s shared_array_manager=%s, abundance_kwargs=%s,"
        " similarity_kwargs=%s",
        counts,
        subcommunities,
        similarity_method,
        subcommunity_column,
        species_column,
        count_column,
        shared_array_manager,
        abundance_kwargs,
        similarity_kwargs,
    )
    counts_subset = subset_by_column(
        data_frame=counts, column=subcommunity_column, subset=subcommunities
    )
    species_subset = unique(counts_subset[species_column])

    if similarity_method is None:
        similarity = None
        species_ordering = species_subset
    else:
        similarity = make_similarity(
            similarity_method=similarity_method,
            species_subset=species_subset,
            **similarity_kwargs,
        )
        species_ordering = similarity.species_ordering

    if "shared_array_manager" in abundance_kwargs:
        pivotted_counts = abundance_kwargs["shared_array_manager"].empty(
            shape=(len(species_subset), len(subcommunities)), dtype=dtype("f8")
        )
    else:
        pivotted_counts = empty(
            shape=(len(species_subset), len(subcommunities)), dtype=dtype("f8")
        )
    pivot_table(
        data_frame=counts_subset,
        pivot_column=subcommunity_column,
        index_column=species_column,
        value_columns=[count_column],
        pivot_ordering=subcommunities,
        index_ordering=species_ordering,
        out=pivotted_counts,
    )
    abundance = make_abundance(counts=pivotted_counts, **abundance_kwargs)

    if similarity is None and shared_array_manager is None:
        metacommunity = SimilarityInsensitiveMetacommunity(
            abundance=abundance, subcommunity_ordering=subcommunities
        )
    elif isinstance(similarity, ISimilarity) and shared_array_manager is None:
        metacommunity = SimilaritySensitiveMetacommunity(
            abundance=abundance,
            subcommunity_ordering=subcommunities,
            similarity=similarity,
        )
    elif isinstance(similarity, ISimilarity) and isinstance(
        shared_array_manager, SharedArrayManager
    ):
        metacommunity = SharedSimilaritySensitiveMetacommunity(
            abundance=abundance,
            subcommunity_ordering=subcommunities,
            similarity=similarity,
            shared_array_manager=shared_array_manager,
        )
    else:
        raise InvalidArgumentError(
            "Invalid arguments: counts=%s, subcommunities=%s,"
            " similarity_method=%s, subcommunity_column=%s, species_column=%s,"
            " count_column=%s shared_array_manager=%s, abundance_kwargs=%s,"
            " similarity_kwargs=%s"
        )
    return metacommunity


class IMetacommunity(ABC):
    """Interface for metacommunities and calculating their diversity."""

    @abstractmethod
    def __init__(self, abundance, subcommunity_ordering):
        self.abundance = abundance
        self.subcommunity_ordering = subcommunity_ordering
        self.measure_components = None

    @cache
    def subcommunity_diversity(self, viewpoint, measure):
        """Calculates subcommunity diversity measures.

        Parameters
        ----------
        viewpoint: numeric
            Viewpoint parameter for diversity measure.
        measure: str
            Name of the diversity measure.

        Returns
        -------
        A numpy array with a diversity value per subcommunity.

        Notes
        -----
        Valid measure identifiers are: "alpha", "rho", "beta", "gamma",
        "normalized_alpha", "normalized_rho", and "normalized_beta".
        """
        numerator, denominator = self.measure_components[measure]
        if callable(numerator):
            numerator = numerator()
        denominator = denominator()
        if measure == "gamma":
            denominator = broadcast_to(
                denominator,
                self.abundance.normalized_subcommunity_abundance().shape,
            )
        community_ratio = divide(
            numerator, denominator, out=zeros(denominator.shape), where=denominator != 0
        )
        result = power_mean(
            1 - viewpoint,
            self.abundance.normalized_subcommunity_abundance(),
            community_ratio,
        )
        if measure in ["beta", "normalized_beta"]:
            return 1 / result
        return result

    @cache
    def metacommunity_diversity(self, viewpoint, measure):
        """Calculates metcommunity diversity measures."""
        subcommunity_diversity = self.subcommunity_diversity(viewpoint, measure)
        return power_mean(
            1 - viewpoint,
            self.abundance.subcommunity_normalizing_constants(),
            subcommunity_diversity,
        )

    def subcommunities_to_dataframe(self, viewpoint):
        """Table containing all subcommunity diversity values.

        Parameters
        ----------
        viewpoint: numeric
            Non-negative number. Can be interpreted as the degree of
            ignorance towards rare species, where 0 treats rare species
            the same as frequent species, and infinity considers only the
            most frequent species.
        """
        df = DataFrame(
            {
                key: self.subcommunity_diversity(viewpoint, key)
                for key in self.measure_components.keys()
            }
        )
        df.insert(0, "viewpoint", viewpoint)
        df.insert(0, "community", self.subcommunity_ordering)
        return df

    def metacommunity_to_dataframe(self, viewpoint):
        """Table containing all metacommunity diversity values.

        Parameters
        ----------
        viewpoint: numeric
            Non-negative number. Can be interpreted as the degree of
            ignorance towards rare species, where 0 treats rare species
            the same as frequent species, and infinity considers only the
            most frequent species.
        """
        df = DataFrame(
            {
                key: self.metacommunity_diversity(viewpoint, key)
                for key in self.measure_components.keys()
            },
            index=Index(["metacommunity"], name="community"),
        )
        df.insert(0, "viewpoint", viewpoint)
        df.reset_index(inplace=True)
        return df


class ISimilaritySensitiveMetacommunity(IMetacommunity):
    """Interface for calculating similarity-sensitive diversity."""

    def __init__(self, abundance, subcommunity_ordering, similarity):
        """Initializes object.

        Parameters
        ----------
        abundance: diversity.abundance.IAbundance
            Object whose (sub-/meta-)community species abundances are
            used.
        subcommunity_ordering: numpy.ndarray
            Ordered subcommunity identifiers. Ordering must correspond
            to the ordering used by abundance.
        similarity: diversity.similarity.ISimilarity
            Object for calculating abundance-weighted similarities.
        """
        super().__init__(
            abundance=abundance, subcommunity_ordering=subcommunity_ordering
        )
        self.similarity = similarity
        self.measure_components = {
            "alpha": (1, self.subcommunity_similarity),
            "rho": (self.metacommunity_similarity, self.subcommunity_similarity),
            "beta": (self.metacommunity_similarity, self.subcommunity_similarity),
            "gamma": (1, self.metacommunity_similarity),
            "normalized_alpha": (1, self.normalized_subcommunity_similarity),
            "normalized_rho": (
                self.metacommunity_similarity,
                self.normalized_subcommunity_similarity,
            ),
            "normalized_beta": (
                self.metacommunity_similarity,
                self.normalized_subcommunity_similarity,
            ),
        }

    @abstractmethod
    def metacommunity_similarity(self):
        """Sums of similarities weighted by metacommunity abundances."""
        pass

    @abstractmethod
    def subcommunity_similarity(self):
        """Sums of similarities weighted by subcommunity abundances."""
        pass

    @abstractmethod
    def normalized_subcommunity_similarity(self):
        """Sums of similarities weighted by the normalized subcommunity abundances."""
        pass


class SimilarityInsensitiveMetacommunity(IMetacommunity):
    """Implements IMetacommunity for similarity-insensitive diversity."""

    def __init__(self, abundance, subcommunity_ordering):
        """Initializes object.

        Parameters
        ----------
        abundance: diversity.abundance.IAbundance
            Object whose (sub-/meta-)community species abundances are
            used.
        """
        super().__init__(
            abundance=abundance, subcommunity_ordering=subcommunity_ordering
        )
        self.measure_components = {
            "alpha": (1, self.abundance.subcommunity_abundance),
            "rho": (
                self.abundance.metacommunity_abundance,
                self.abundance.subcommunity_abundance,
            ),
            "beta": (
                self.abundance.metacommunity_abundance,
                self.abundance.subcommunity_abundance,
            ),
            "gamma": (1, self.abundance.metacommunity_abundance),
            "normalized_alpha": (
                1,
                self.abundance.normalized_subcommunity_abundance,
            ),
            "normalized_rho": (
                self.abundance.metacommunity_abundance,
                self.abundance.normalized_subcommunity_abundance,
            ),
            "normalized_beta": (
                self.abundance.metacommunity_abundance,
                self.abundance.normalized_subcommunity_abundance,
            ),
        }


class SimilaritySensitiveMetacommunity(ISimilaritySensitiveMetacommunity):
    """Implements ISimilaritySensitiveMetacommunity for fast but memory heavy calculations."""

    @cache
    def metacommunity_similarity(self):
        return self.similarity.calculate_weighted_similarities(
            self.abundance.metacommunity_abundance()
        )

    @cache
    def subcommunity_similarity(self):
        return self.similarity.calculate_weighted_similarities(
            self.abundance.subcommunity_abundance()
        )

    @cache
    def normalized_subcommunity_similarity(self):
        return self.similarity.calculate_weighted_similarities(
            self.abundance.normalized_subcommunity_abundance()
        )


class SharedSimilaritySensitiveMetacommunity(ISimilaritySensitiveMetacommunity):
    """Implements ISimilaritySensitiveMetacommunity using shared memory.

    Caches only one of weighted subcommunity similarities and normalized
    weighted subcommunity similarities at a time. All weighted similarities
    are stored in shared arrays, which can be passed to other processors
    without copying.
    """

    def __init__(
        self, abundance, subcommunity_ordering, similarity, shared_array_manager
    ):
        """Initializes object.

        Parameters
        ----------
        abundance, subcommunity_ordering, similarity
            See diversity.metacommunity.ISimilaritySensitiveMetacommunity.
        shared_memory_manager: diversity.shared.SharedMemoryManager
            Active manager for obtaining shared arrays.

        Notes
        -----
        - Object will break once shared_array_manager becomes inactive.
        - If a diversity.similarity.SimilarityFromFunction object is
          chosen as argument for simlarity, it must be paired with
          diversity.abundance.SharedAbundance object as argument for
          abundance.
        """
        super().__init__(
            abundance=abundance,
            subcommunity_ordering=subcommunity_ordering,
            similarity=similarity,
        )
        self.__storing_normalized_similarities = None
        self.__shared_array_manager = shared_array_manager
        self.__shared_similarity = self.__shared_array_manager.empty(
            shape=self.abundance.subcommunity_abundance().shape,
            data_type=self.abundance.subcommunity_abundance().dtype,
        )
        self.__metacommunity_similarity = None

<<<<<<< HEAD
    counts_subset = subset_subcommunities(counts, subcommunities, subcommunity_column)
    species_subset = unique(counts_subset[species_column])
    abundance = Abundance(
        counts_subset,
        species_subset,
        subcommunity_column=subcommunity_column,
        species_column=species_column,
        count_column=count_column,
    )
    if similarity_matrix is not None:
        similarity = make_similarity(similarity_matrix, species_subset, chunk_size)
        arguements = (abundance, similarity)
    else:
        arguements = (abundance,)
    return Metacommunity(*arguements)


def make_pairwise_metacommunities(counts, similarity_matrix, subcommunity_column, **kwargs):
    subcommunties_groups = counts.groupby(subcommunity_column)
    pairwise_metacommunities = []
    for i, (_, group_i) in enumerate(subcommunties_groups):
            for j, (_, group_j) in enumerate(subcommunties_groups):
                if j > i:
                    counts = concat([group_i, group_j])
                    pair_ij = make_metacommunity(
                        counts, 
                        similarity_matrix, 
                        subcommunity_column=subcommunity_column, 
                        **kwargs)
                    pairwise_metacommunities.append(pair_ij)
    return pairwise_metacommunities
=======
    def metacommunity_similarity(self):
        if self.__metacommunity_similarity is None:
            self.__metacommunity_similarity = self.__shared_array_manager.empty(
                shape=self.abundance.metacommunity_abundance().shape,
                data_type=self.abundance.metacommunity_abundance().dtype,
            )
            self.similarity.calculate_weighted_similarities(
                self.abundance.metacommunity_abundance(),
                out=self.__metacommunity_similarity,
            )
        return self.__metacommunity_similarity.data

    @cache
    def subcommunity_similarity(self):
        if self.__storing_normalized_similarities is None:
            self.similarity.calculate_weighted_similarities(
                self.abundance.subcommunity_abundance(), out=self.__shared_similarity
            )
        elif self.__storing_normalized_similarities:
            self.__shared_similarity.data *= (
                self.abundance.subcommunity_normalizing_constants()
            )
        self.__storing_normalized_similarities = False
        return self.__shared_similarity.data

    @cache
    def normalized_subcommunity_similarity(self):
        if self.__storing_normalized_similarities is None:
            self.similarity.calculate_weighted_similarities(
                self.abundance.normalized_subcommunity_abundance(),
                out=self.__shared_similarity,
            )
        elif not self.__storing_normalized_similarities:
            self.__shared_similarity.data /= (
                self.abundance.subcommunity_normalizing_constants()
            )
        self.__storing_normalized_similarities = True
        return self.__shared_similarity.data
>>>>>>> b7590f43
<|MERGE_RESOLUTION|>--- conflicted
+++ resolved
@@ -417,39 +417,6 @@
         )
         self.__metacommunity_similarity = None
 
-<<<<<<< HEAD
-    counts_subset = subset_subcommunities(counts, subcommunities, subcommunity_column)
-    species_subset = unique(counts_subset[species_column])
-    abundance = Abundance(
-        counts_subset,
-        species_subset,
-        subcommunity_column=subcommunity_column,
-        species_column=species_column,
-        count_column=count_column,
-    )
-    if similarity_matrix is not None:
-        similarity = make_similarity(similarity_matrix, species_subset, chunk_size)
-        arguements = (abundance, similarity)
-    else:
-        arguements = (abundance,)
-    return Metacommunity(*arguements)
-
-
-def make_pairwise_metacommunities(counts, similarity_matrix, subcommunity_column, **kwargs):
-    subcommunties_groups = counts.groupby(subcommunity_column)
-    pairwise_metacommunities = []
-    for i, (_, group_i) in enumerate(subcommunties_groups):
-            for j, (_, group_j) in enumerate(subcommunties_groups):
-                if j > i:
-                    counts = concat([group_i, group_j])
-                    pair_ij = make_metacommunity(
-                        counts, 
-                        similarity_matrix, 
-                        subcommunity_column=subcommunity_column, 
-                        **kwargs)
-                    pairwise_metacommunities.append(pair_ij)
-    return pairwise_metacommunities
-=======
     def metacommunity_similarity(self):
         if self.__metacommunity_similarity is None:
             self.__metacommunity_similarity = self.__shared_array_manager.empty(
@@ -487,5 +454,4 @@
                 self.abundance.subcommunity_normalizing_constants()
             )
         self.__storing_normalized_similarities = True
-        return self.__shared_similarity.data
->>>>>>> b7590f43
+        return self.__shared_similarity.data