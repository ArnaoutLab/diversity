--- conflicted
+++ resolved
@@ -13,27 +13,17 @@
     parameter specification.
 """
 
+from abc import ABC, abstractmethod
 from functools import cache
 
-<<<<<<< HEAD
 from pandas import DataFrame, concat, unique
 from numpy import zeros, broadcast_to, divide
-=======
-from pandas import DataFrame, concat, read_csv, unique
-from numpy import empty, flatnonzero, zeros, broadcast_to, divide, float64 
->>>>>>> 48c24e4c
 
 from diversity.abundance import Abundance
 from diversity.log import LOGGER
-from diversity.shared import extract_data_if_shared
 from diversity.similarity import make_similarity
 from diversity.utilities import (
-<<<<<<< HEAD
     pivot_table,
-=======
-    get_file_delimiter,
-    InvalidArgumentError,
->>>>>>> 48c24e4c
     power_mean,
     subset_by_column,
 )
@@ -109,17 +99,19 @@
     parameter specification.
     """
     LOGGER.debug(
-        "make_metacommunity(%s, %s, subcommunities=%s, chunk_size=%s,"
-        " subcommunity_column=%s, species_column=%s, count_column=%s"
-        % (
-            counts,
-            similarity_matrix,
-            subcommunities,
-            chunk_size,
-            subcommunity_column,
-            species_column,
-            count_column,
-        )
+        "make_metacommunity(counts=%s, similarity_method=%s,"
+        " subcommunities=%s, chunk_size=%s, features_filepath=%s,"
+        " num_processors=%s, subcommunity_column=%s, species_column=%s,"
+        " count_column=%s",
+        counts,
+        similarity_method,
+        subcommunities,
+        chunk_size,
+        features_filepath,
+        num_processors,
+        subcommunity_column,
+        species_column,
+        count_column,
     )
 
     counts_subset = subset_by_column(counts, subcommunities, subcommunity_column)
@@ -133,179 +125,8 @@
             value_columns=[count_column],
             index_ordering=similarity.species_order,
         )
-<<<<<<< HEAD
     )
     return Metacommunity(similarity, abundance)
-=======
-        return table
-
-    @cache
-    def subcommunity_abundance(self):
-        """Calculates the relative abundances in subcommunities.
-
-        Returns
-        -------
-        A numpy.ndarray of shape (n_species, n_subcommunities), where
-        rows correspond to unique species, columns correspond to
-        subcommunities and each element is the abundance of the species
-        in the subcommunity relative to the total metacommunity size.
-        The row ordering is established by the species_to_row attribute.
-        """
-        counts = self.__pivot_table()
-        total_abundance = counts.sum()
-        relative_abundances = empty(shape=counts.shape, dtype=float64)
-        relative_abundances[:] = counts / total_abundance
-        return relative_abundances
-
-    @cache
-    def metacommunity_abundance(self):
-        """Calculates the relative abundances in metacommunity.
-
-        Returns
-        -------
-        A numpy.ndarray of shape (n_species, 1), where rows correspond
-        to unique species and each row contains the relative abundance
-        of the species in the metacommunity. The row ordering is
-        established by the species_to_row attribute.
-        """
-        return self.subcommunity_abundance().sum(axis=1, keepdims=True)
-
-    @cache
-    def subcommunity_normalizing_constants(self):
-        """Calculates subcommunity normalizing constants.
-
-        Returns
-        -------
-        A numpy.ndarray of shape (n_subcommunities,), with the fraction
-        of each subcommunity's size of the metacommunity.
-        """
-        return self.subcommunity_abundance().sum(axis=0)
-
-    @cache
-    def normalized_subcommunity_abundance(self):
-        """Calculates normalized relative abundances in subcommunities.
-
-        Returns
-        -------
-        A numpy.ndarray of shape (n_species, n_subcommunities), where
-        rows correspond to unique species, columns correspond to
-        subcommunities and each element is the abundance of the species
-        in the subcommunity relative to the subcommunity size. The row
-        ordering is established by the species_to_row attribute.
-        """
-        return self.subcommunity_abundance() / self.subcommunity_normalizing_constants()
-
-
-class ISimilarity(ABC):
-    """Interface for classes computing weighted similarities."""
-
-    @abstractmethod
-    def calculate_weighted_similarities(self, relative_abundances):
-        """Calculates weighted sums of similarities to each species.
-
-        Parameters
-        ----------
-        relative_abundances: numpy.ndarray
-            Array of shape (n_species, n_communities), where rows
-            correspond to unique species, columns correspond to
-            (meta-/sub-) communities and each element is the relative
-            abundance of a species in a (meta-/sub-)community.
-
-        Returns
-        -------
-        A 2-d numpy.ndarray of shape (n_species, n_communities), where
-        rows correspond to unique species, columns correspond to
-        (meta-/sub-) communities and each element is a sum of
-        similarities of all species to the row's species weighted by
-        their relative abundances in the respective communities.
-        """
-        pass
-
-    @property
-    @abstractmethod
-    def species_order(self):
-        """The ordering of species used by the object.
-
-        Returns
-        -------
-        A 1-d numpy.ndarray of species names in the ordering used for
-        the return value of the object's .calculate_weighted_similarities
-        method.
-        """
-        pass
-
-
-class SimilarityFromFile(ISimilarity):
-    """Implements ISimilarity by using similarities stored in file.
-
-    Similarity matrix rows are read from the file one chunk at a time.
-    The size of chunks can be specified in numbers of rows to control
-    memory load.
-    """
-    def __init__(self, similarity_matrix, species_subset, chunk_size=1): 
-        """Initializes object.
-
-        Parameters
-        ----------
-        similarity_matrix: str
-            Path to similarities file containing a square matrix of
-            similarities between species, together with a header
-            containing the unique species names in the matrix's row and
-            column ordering.
-        species_subset: Set
-            The species to include. Only similarities from columns and
-            rows corresponding to these species are used.
-        chunk_size: int
-            Number of rows to read from similarity matrix at a time.
-        """
-        self.similarity_matrix = similarity_matrix
-        self.__delimiter = get_file_delimiter(self.similarity_matrix)
-        self.chunk_size = chunk_size
-        (
-            self.__species_order,
-            self.__usecols,
-            self.__skiprows,
-        ) = self.__get_species_order(species_subset)
-
-    def __get_species_order(self, species_subset):
-        """The species ordering used in similarity matrix file.
-
-        Parameters
-        ----------
-        # FIXME this may not be a set
-        species: Set
-            Set of species to include. If None, all species are
-            included.
-
-        Returns
-        -------
-        A tuple consisting of
-        0 - numpy.ndarray (1d)
-            Uniqued species ordered according to the similarity matrix
-            file header.
-        1 - numpy.ndarray (1d)
-            Column numbers (0-based) of columns corresponding to members
-            of species, or None if species is None.
-        2 - numpy.ndarray (1d)
-            Row numbers (0-based, header counts as row 0) of rows
-            corresponding to non-members of species, or None if species
-            is None.
-        """
-        LOGGER.debug("SimilarityFromFile.__get_species_order(%s, %s)" % (self, species_subset))
-        with read_csv(
-            self.similarity_matrix, delimiter=self.__delimiter, chunksize=1
-        ) as similarity_matrix_chunks:
-            species = (
-                next(similarity_matrix_chunks)
-                .columns
-                .astype(str)
-            )
-        species_subset_indices = species.isin(species_subset)
-        species_order = species[species_subset_indices]
-        usecols = flatnonzero(species_subset_indices)
-        skiprows = flatnonzero(~species_subset_indices) + 1
-        return species_order, usecols, skiprows
->>>>>>> 48c24e4c
 
 
 def make_pairwise_metacommunities(
@@ -323,55 +144,12 @@
                     subcommunity_column=subcommunity_column,
                     **kwargs,
                 )
-<<<<<<< HEAD
                 pairwise_metacommunities.append(pair_ij)
     return pairwise_metacommunities
-=======
-                i += self.chunk_size
-        return weighted_similarities
-
-
-class SimilarityFromMemory(ISimilarity):
-    """Implements Similarity using similarities stored in memory."""
-
-    def __init__(self, similarity_matrix, species_subset):
-        """Initializes object.
-
-        similarity_matrix: pandas.DataFrame
-            Similarities between species. Columns and index must be
-            species names corresponding to the values in their rows and
-            columns.
-        species: Set
-            Set of species to include. If None, all species are
-            included.
-        """
-        self.__species_order = self.__get_species_order(similarity_matrix, species_subset)
-        self.similarity_matrix = self.__reindex_similarity_matrix(similarity_matrix)
-
-    @property
-    def species_order(self):
-        return self.__species_order
-
-    def __get_species_order(self, similarity_matrix, species_subset):
-        species = similarity_matrix.columns.astype(str)
-        species_subset_indices = species.isin(species_subset)
-        return species[species_subset_indices]
-
-    def __reindex_similarity_matrix(self, similarity_matrix):
-        return similarity_matrix.reindex(index=self.species_order, columns=self.species_order, copy=False)
-
-    def calculate_weighted_similarities(self, relative_abundances):
-        return self.similarity_matrix.to_numpy() @ relative_abundances
->>>>>>> 48c24e4c
-
-
-class Metacommunity:
-    """Class for metacommunities and calculating their diversity.
-
-    All diversities computed by objects of this class are
-    similarity-sensitive. See https://arxiv.org/abs/1404.6520 for
-    precise definitions of the various diversity measures.
-    """
+
+
+class IMetacommunity(ABC):
+    """Interface for metacommunities and calculating their diversity."""
 
     def __init__(self, abundance, similarity=None):
         """Initializes object.
@@ -384,11 +162,10 @@
             Object whose (sub-/meta-)community species abundances are
             used.
         """
-<<<<<<< HEAD
         self.__similarity = similarity
         self.__abundance = abundance
-        self.__measure_components = {
-            "sensitive": {
+        if self.__similarity is not None:
+            self.__measure_components = {
                 "alpha": (1, self.subcommunity_similarity),
                 "rho": (self.metacommunity_similarity, self.subcommunity_similarity),
                 "beta": (self.metacommunity_similarity, self.subcommunity_similarity),
@@ -402,33 +179,10 @@
                     self.metacommunity_similarity,
                     self.normalized_subcommunity_similarity,
                 ),
-            },
-            "insensitive": {
+            }
+        else:
+            self.__measure_components = {
                 "alpha": (1, self.__abundance.subcommunity_abundance),
-=======
-        self.abundance = abundance
-        self.similarity = similarity
-
-        if self.similarity is not None:
-            self.measure_components = { 
-                    "alpha": (1, self.subcommunity_similarity),
-                    "rho": (self.metacommunity_similarity, self.subcommunity_similarity),
-                    "beta": (self.metacommunity_similarity, self.subcommunity_similarity),
-                    "gamma": (1, self.metacommunity_similarity),
-                    "normalized_alpha": (1, self.normalized_subcommunity_similarity),
-                    "normalized_rho": (
-                        self.metacommunity_similarity,
-                        self.normalized_subcommunity_similarity,
-                    ),
-                    "normalized_beta": (
-                        self.metacommunity_similarity,
-                        self.normalized_subcommunity_similarity,
-                    ),
-                }
-        else:
-            self.measure_components = {
-                "alpha": (1, self.abundance.subcommunity_abundance),
->>>>>>> 48c24e4c
                 "rho": (
                     self.__abundance.metacommunity_abundance,
                     self.__abundance.subcommunity_abundance,
@@ -452,90 +206,53 @@
                 ),
             }
 
-    @cache
+    @abstractmethod
     def metacommunity_similarity(self):
         """Sums of similarities weighted by metacommunity abundances."""
-<<<<<<< HEAD
-        return self.__similarity.calculate_weighted_similarities(
-            self.__abundance.metacommunity_abundance
-=======
-        return self.similarity.calculate_weighted_similarities(
-            self.abundance.metacommunity_abundance()
->>>>>>> 48c24e4c
-        )
-
-    @cache
+        pass
+
+    @abstractmethod
     def subcommunity_similarity(self):
         """Sums of similarities weighted by subcommunity abundances."""
-<<<<<<< HEAD
-        return self.__similarity.calculate_weighted_similarities(
-            self.__abundance.subcommunity_abundance
-=======
-        return self.similarity.calculate_weighted_similarities(
-            self.abundance.subcommunity_abundance()
->>>>>>> 48c24e4c
-        )
-
-    @cache
+        pass
+
+    @abstractmethod
     def normalized_subcommunity_similarity(self):
         """Sums of similarities weighted by the normalized subcommunity abundances."""
-<<<<<<< HEAD
-        return self.__similarity.calculate_weighted_similarities(
-            self.__abundance.normalized_subcommunity_abundance
-=======
-        return self.similarity.calculate_weighted_similarities(
-            self.abundance.normalized_subcommunity_abundance()
->>>>>>> 48c24e4c
-        )
-
-    @cache
-    def subcommunity_measure(self, viewpoint, measure):
+        pass
+
+    @cache
+    def subcommunity_diversity(self, viewpoint, measure):
         """Calculates subcommunity diversity measures."""
-<<<<<<< HEAD
-        numerator, denominator = self.__measure_components[similarity][measure]
-=======
-        numerator, denominator = self.measure_components[measure]
->>>>>>> 48c24e4c
+        numerator, denominator = self.__measure_components[measure]
         if callable(numerator):
             numerator = numerator()
         denominator = denominator()
-        numerator, denominator = map(extract_data_if_shared, (numerator, denominator))
         if measure == "gamma":
             denominator = broadcast_to(
-<<<<<<< HEAD
                 denominator,
-                extract_data_if_shared(self.__abundance.subcommunity_abundance).shape,
-=======
-                denominator, self.abundance.subcommunity_abundance().shape
->>>>>>> 48c24e4c
+                self.__abundance.normalized_subcommunity_abundance().shape,
             )
         community_ratio = divide(
             numerator, denominator, out=zeros(denominator.shape), where=denominator != 0
         )
         result = power_mean(
             1 - viewpoint,
-<<<<<<< HEAD
-            extract_data_if_shared(self.__abundance.normalized_subcommunity_abundance),
-=======
-            self.abundance.normalized_subcommunity_abundance(),
->>>>>>> 48c24e4c
+            self.__abundance.normalized_subcommunity_abundance(),
             community_ratio,
         )
         if measure in ["beta", "normalized_beta"]:
             return 1 / result
         return result
 
-    def metacommunity_measure(self, viewpoint, measure):
+    @cache
+    def metacommunity_diversity(self, viewpoint, measure):
         """Calculates metcommunity diversity measures."""
-        subcommunity_measure = self.subcommunity_measure(viewpoint, measure)
+        subcommunity_diversity = self.subcommunity_diversity(viewpoint, measure)
         return power_mean(
             1 - viewpoint,
-<<<<<<< HEAD
-            extract_data_if_shared(self.__abundance.subcommunity_normalizing_constants),
-=======
-            self.abundance.subcommunity_normalizing_constants(),
->>>>>>> 48c24e4c
-            subcommunity_measure,
+            self.__abundance.subcommunity_normalizing_constants(),
+            subcommunity_diversity,
         )
 
     def subcommunities_to_dataframe(self, viewpoint):
@@ -550,20 +267,13 @@
             most frequent species.
         """
         df = DataFrame(
-<<<<<<< HEAD
             {
-                key: self.subcommunity_measure(viewpoint, key, similarity)
-                for key in self.__measure_components["sensitve"].keys()
+                key: self.subcommunity_diversity(viewpoint, key)
+                for key in self.__measure_components.keys()
             }
         )
         df.insert(0, "viewpoint", viewpoint)
         df.insert(0, "community", self.__abundance.subcommunity_order)
-=======
-        {key: self.subcommunity_measure(viewpoint, key)
-            for key in self.measure_components.keys()})
-        df.insert(0, 'viewpoint', viewpoint)
-        df.insert(0, 'community', self.abundance.subcommunity_order)
->>>>>>> 48c24e4c
         return df
 
     def metacommunity_to_dataframe(self, viewpoint):
@@ -575,128 +285,63 @@
             Non-negative number. Can be interpreted as the degree of
             ignorance towards rare species, where 0 treats rare species
             the same as frequent species, and infinity considers only the
-            most frequent species."""
+            most frequent species.
+        """
         df = DataFrame(
-<<<<<<< HEAD
             {
-                key: self.metacommunity_measure(viewpoint, key, similarity)
-                for key in self.__measure_components["sensitve"].keys()
-            }
+                key: self.metacommunity_diversity(viewpoint, key)
+                for key in self.__measure_components.keys()
+            },
+            index=["metacommunity"],
         )
         df.insert(0, "viewpoint", viewpoint)
-        df.insert(0, "community", "metacommunity")
         return df
-=======
-        {key: self.metacommunity_measure(viewpoint, key)
-            for key in self.measure_components.keys()},
-            index=["metacommunity"]
-            )
-        df.insert(0, 'viewpoint', viewpoint)
-        df.reset_index(level=0)
-        return df
-
-def make_similarity(similarity_matrix, species_subset, chunk_size):
-    similarity_type = type(similarity_matrix)
-    if similarity_type not in {DataFrame, str}:
-        raise InvalidArgumentError(
-            "similarity_matrix must be a str or a pandas.DataFrame, but"
-            f"was: {similarity_type}."
-        )
-    similarity_classes = {
-        DataFrame: SimilarityFromMemory, 
-        str: SimilarityFromFile
-    }
-    similarity_arguments = {
-        DataFrame: (similarity_matrix, species_subset),
-        str: (similarity_matrix, species_subset, chunk_size),
-    }
-    similarity_class = similarity_classes[similarity_type]
-    initializer_arguments = similarity_arguments[similarity_type]
-    return similarity_class(*initializer_arguments)
-
-
-def subset_subcommunities(counts, subcommunities, subcommunity_column):
-    if subcommunities is None:
-        return counts
-    return counts[counts[subcommunity_column].isin(subcommunities)]
-
-
-def make_metacommunity(
-    counts,
-    similarity_matrix=None,
-    subcommunities=None,
-    chunk_size=1,
-    subcommunity_column="subcommunity",
-    species_column="species",
-    count_column="count",
-):
-    """Builds a Metacommunity object from specified parameters.
-
-    Parameters
-    ----------
-    counts: numpy.ndarray or pandas.DataFrame
-        See diversity.metacommunity.Abundance. If the object is a
-        pandas.DataFrame, its to_numpy method should return the expected
-        numpy.ndarray.
-    similarity_matrix: pandas.DataFrame, or str
-        For data frame, see diversity.metacommunity.SimilarityFromMemory,
-        and for str, see diversity.metacommunity.SimilarityFromFile.
-    subcommunities: Set
-        Names of subcommunities to include. Their union is the
-        metacommunity, and data for all other subcommunities is ignored.
-    chunk_size: int
-        Optional. See diversity.metacommunity.SimilarityFromFile.
-    subcommunity_column, species_column, count_column: str
-        Used to specify non-default column headers. See
-        diversity.metacommunity.Abundance.
-
-    Returns
-    -------
-    A diversity.metacommunity.Metacommunity object built according to
-    parameter specification.
+
+
+class Metacommunity(IMetacommunity):
+    """Implements IMetacommunity for fast but memory heavy calculations."""
+
+    @cache
+    def metacommunity_similarity(self):
+        return self.__similarity.calculate_weighted_similarities(
+            self.__abundance.metacommunity_abundance()
+        )
+
+    @cache
+    def subcommunity_similarity(self):
+        return self.__similarity.calculate_weighted_similarities(
+            self.__abundance.subcommunity_abundance()
+        )
+
+    @cache
+    def normalized_subcommunity_similarity(self):
+        return self.__similarity.calculate_weighted_similarities(
+            self.__abundance.normalized_subcommunity_abundance()
+        )
+
+
+class SharedMetacommunity(IMetacommunity):
+    """Implements IAbundance using shared memory.
+
+    Caches only one of weighted subcommunity similarities and normalized
+    weighted subcommunity similarities at a time. Weighted similarities
+    are stored in shared arrays, which can be passed to other processors
+    without copying.
     """
-    LOGGER.debug(
-        "make_metacommunity(%s, %s, subcommunities=%s, chunk_size=%s,"
-        " subcommunity_column=%s, species_column=%s, count_column=%s"
-        % (
-            counts,
-            similarity_matrix,
-            subcommunities,
-            chunk_size,
-            subcommunity_column,
-            species_column,
-            count_column,
-        )
-    )
-
-    counts_subset = subset_subcommunities(counts, subcommunities, subcommunity_column)
-    species_subset = unique(counts_subset[species_column])
-    abundance = Abundance(
-        counts_subset,
-        species_subset,
-        subcommunity_column=subcommunity_column,
-        species_column=species_column,
-        count_column=count_column,
-    )
-    if similarity_matrix is not None:
-        similarity = make_similarity(similarity_matrix, species_subset, chunk_size)
-        arguements = (abundance, similarity)
-    arguements = (abundance,)
-    return Metacommunity(*arguements)
-
-
-def make_pairwise_metacommunities(counts, similarity_matrix, subcommunity_column, **kwargs):
-    subcommunties_groups = counts.groupby(subcommunity_column)
-    pairwise_metacommunities = []
-    for i, (_, group_i) in enumerate(subcommunties_groups):
-            for j, (_, group_j) in enumerate(subcommunties_groups):
-                if j > i:
-                    counts = concat([group_i, group_j])
-                    pair_ij = make_metacommunity(
-                        counts, 
-                        similarity_matrix, 
-                        subcommunity_column=subcommunity_column, 
-                        **kwargs)
-                    pairwise_metacommunities.append(pair_ij)
-    return pairwise_metacommunities
->>>>>>> 48c24e4c
+
+    def __init__(self, shared_memory_manager, abundance, similarity=None):
+        """Initializes object.
+
+        Parameters
+        ----------
+        shared_memory_manager: diversity.shared.SharedMemoryManager
+            Active manager for obtaining shared arrays.
+        similarity: diversity.similarity.ISimilarity
+            Object for calculating abundance-weighted similarities.
+        abundance: diversity.abundance.IAbundance
+            Object whose (sub-/meta-)community species abundances are
+            used.
+        """
+        super().__init__(abundance=abundance, similarity=similarity)
+        self.__storing_normalized_similarities = False
+        self.__shared_similarities = None