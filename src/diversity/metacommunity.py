--- conflicted
+++ resolved
@@ -264,7 +264,6 @@
         return weighted_similarities
 
 
-<<<<<<< HEAD
 class SimilarityFromFunction(ISimilarity):
     """Implements ISimilarity using a similarity function."""
 
@@ -315,44 +314,19 @@
               for more information on the exact contents of the features
               array.
             """
-            weighted_similarities = WeaklySharedArray(weighted_similarities_spec)
-            features = WeaklySharedArray(features_spec)
-            relative_abundances = WeaklySharedArray(relative_abundance_spec)
+            weighted_similarities = SharedArrayView(weighted_similarities_spec)
+            features = SharedArrayView(features_spec)
+            relative_abundances = SharedArrayView(relative_abundance_spec)
             similarities_row_i = empty(
-                shape=(weighted_similarities.array.shape[0],), dtype=float64
-=======
-class ParallelizeSimilarityFunction:
-    def __init__(self, func):
-        self.func = func
-
-    def __call__(
-        self,
-        row_start,
-        row_stop,
-        weighted_similarities_spec,
-        features_spec,
-        relative_abundance_spec,
-    ):
-        weighted_similarities = SharedArrayView(weighted_similarities_spec)
-        features = SharedArrayView(features_spec)
-        relative_abundances = SharedArrayView(relative_abundance_spec)
-        similarities_row_i = empty(
-            shape=(weighted_similarities.data.shape[0],), dtype=float64
-        )
-        for i in range(row_start, row_stop):
-            for j in range(features.data.shape[0]):
-                similarities_row_i[j] = self.func(features.data[i], features.data[j])
-            weighted_similarities.data[i] = (
-                similarities_row_i @ relative_abundances.data
->>>>>>> 85f8bc76
+                shape=(weighted_similarities.data.shape[0],), dtype=float64
             )
             for i in range(row_start, row_stop):
-                for j in range(features.array.shape[0]):
+                for j in range(features.data.shape[0]):
                     similarities_row_i[j] = self.func(
-                        features.array[i], features.array[j]
+                        features.data[i], features.data[j]
                     )
-                weighted_similarities.array[i] = (
-                    similarities_row_i @ relative_abundances.array
+                weighted_similarities.data[i] = (
+                    similarities_row_i @ relative_abundances.data
                 )
 
     def __init__(self, similarity_function, features, species_order):
