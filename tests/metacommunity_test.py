--- conflicted
+++ resolved
@@ -4,13 +4,9 @@
     array,
     dtype,
     isclose,
-<<<<<<< HEAD
-=======
-    unique,
->>>>>>> 48c24e4c
 )
-from pandas import DataFrame
-from pytest import fixture, mark
+from pandas import DataFrame, Index
+from pytest import fixture
 
 from diversity.abundance import Abundance, SharedAbundance
 from diversity.metacommunity import (
@@ -21,7 +17,6 @@
 from diversity.similarity import SimilarityFromFunction, SimilarityFromMemory
 
 
-<<<<<<< HEAD
 def sim_func(a, b):
     distance_table = {
         ("species_1", "species_1"): 1.0,
@@ -35,427 +30,6 @@
         ("species_3", "species_3"): 1.0,
     }
     return distance_table[(a[0], b[0])]
-=======
-
-SIMILARITY_FROM_FILE_TEST_CASES = [
-    {
-        "description": "tsv file; 2 communities",
-        "similarity_matrix_filepath": "similarities_file.tsv",
-        "species": ["species_3", "species_1", "species_2"],
-        "chunk_size": 1,
-        "expected_species_order": array(["species_3", "species_1", "species_2"]),
-        "species_to_relative_abundances": {
-            "species_1": array([1 / 1000, 1 / 100]),
-            "species_2": array([1 / 10, 1 / 1]),
-            "species_3": array([10, 100]),
-        },
-        "species_to_weighted_similarities": {
-            "species_1": array([1.051, 10.51]),
-            "species_2": array([2.1005, 21.005]),
-            "species_3": array([10.0201, 100.201]),
-        },
-        "similarities_filecontents": (
-            "species_3\tspecies_1\tspecies_2\n"
-            "1\t0.1\t0.2\n"
-            "0.1\t1\t0.5\n"
-            "0.2\t0.5\t1\n"
-        ),
-        "expect_warning": False,
-    },
-    {
-        "description": "csv file; 2 communities",
-        "similarity_matrix_filepath": "similarities_file.csv",
-        "species": ["species_3", "species_1", "species_2"],
-        "chunk_size": 1,
-        "expected_species_order": array(["species_3", "species_1", "species_2"]),
-        "species_to_relative_abundances": {
-            "species_1": array([1 / 1000, 1 / 100]),
-            "species_2": array([1 / 10, 1 / 1]),
-            "species_3": array([10, 100]),
-        },
-        "species_to_weighted_similarities": {
-            "species_1": array([1.051, 10.51]),
-            "species_2": array([2.1005, 21.005]),
-            "species_3": array([10.0201, 100.201]),
-        },
-        "similarities_filecontents": (
-            "species_3,species_1,species_2\n" "1,0.1,0.2\n" "0.1,1,0.5\n" "0.2,0.5,1\n"
-        ),
-        "expect_warning": False,
-    },
-    {
-        "description": "no file extension; 1 community",
-        "similarity_matrix_filepath": "similarities_file",
-        "species": ["species_3", "species_1", "species_2"],
-        "chunk_size": 1,
-        "expected_species_order": array(["species_3", "species_1", "species_2"]),
-        "species_to_relative_abundances": {
-            "species_1": array([1 / 1000]),
-            "species_2": array([1 / 10]),
-            "species_3": array([10]),
-        },
-        "species_to_weighted_similarities": {
-            "species_1": array([1.051]),
-            "species_2": array([2.1005]),
-            "species_3": array([10.0201]),
-        },
-        "similarities_filecontents": (
-            "species_3\tspecies_1\tspecies_2\n"
-            "1\t0.1\t0.2\n"
-            "0.1\t1\t0.5\n"
-            "0.2\t0.5\t1\n"
-        ),
-        "expect_warning": True,
-    },
-    {
-        "description": "species subset",
-        "similarity_matrix_filepath": "similarities_file.tsv",
-        "species": ["species_1", "species_3"],
-        "chunk_size": 1,
-        "expected_species_order": array(["species_3", "species_1"]),
-        "species_to_relative_abundances": {
-            "species_1": array([1 / 1000, 1 / 100]),
-            "species_3": array([10, 100]),
-        },
-        "species_to_weighted_similarities": {
-            "species_1": array([1.001, 10.01]),
-            "species_3": array([10.0001, 100.001]),
-        },
-        "similarities_filecontents": (
-            "species_3\tspecies_1\tspecies_2\n"
-            "1\t0.1\t0.2\n"
-            "0.1\t1\t0.5\n"
-            "0.2\t0.5\t1\n"
-        ),
-        "expect_warning": False,
-    },
-    {
-        "description": "non-default chunk_size",
-        "similarity_matrix_filepath": "similarities_file.tsv",
-        "species": ["species_3", "species_1", "species_2"],
-        "chunk_size": 12,
-        "expected_species_order": array(["species_3", "species_1", "species_2"]),
-        "species_to_relative_abundances": {
-            "species_1": array([1 / 1000, 1 / 100]),
-            "species_2": array([1 / 10, 1 / 1]),
-            "species_3": array([10, 100]),
-        },
-        "species_to_weighted_similarities": {
-            "species_1": array([1.051, 10.51]),
-            "species_2": array([2.1005, 21.005]),
-            "species_3": array([10.0201, 100.201]),
-        },
-        "similarities_filecontents": (
-            "species_3\tspecies_1\tspecies_2\n"
-            "1\t0.1\t0.2\n"
-            "0.1\t1\t0.5\n"
-            "0.2\t0.5\t1\n"
-        ),
-        "expect_warning": False,
-    },
-]
-
-
-class TestSimilarityFromFile:
-    """Tests metacommunity.Similarity."""
-
-    @mark.parametrize("test_case", SIMILARITY_FROM_FILE_TEST_CASES)
-    def test_init(self, test_case, tmp_path):
-        """Tests initializer."""
-        test_case[
-            "similarity_matrix_filepath"
-        ] = f"{tmp_path}/{test_case['similarity_matrix_filepath']}"
-        with open(test_case["similarity_matrix_filepath"], "w") as file:
-            file.write(test_case["similarities_filecontents"])
-        if test_case["expect_warning"]:
-            with warns(ArgumentWarning):
-                similarity = SimilarityFromFile(
-                    similarity_matrix=test_case["similarity_matrix_filepath"],
-                    species_subset=test_case["species"],
-                    chunk_size=test_case["chunk_size"],
-                )
-        else:
-            similarity = SimilarityFromFile(
-                similarity_matrix=test_case["similarity_matrix_filepath"],
-                species_subset=test_case["species"],
-                chunk_size=test_case["chunk_size"],
-            )
-        assert array_equal(
-            similarity.species_order, test_case["expected_species_order"]
-        )
-        assert similarity.similarity_matrix == test_case["similarity_matrix_filepath"]
-        assert similarity.chunk_size == test_case["chunk_size"]
-
-    @mark.parametrize("test_case", SIMILARITY_FROM_FILE_TEST_CASES)
-    def test_calculate_weighted_similarities(self, test_case, tmp_path):
-        """Tests .calculate_weighted_similarities."""
-        with open(test_case["similarity_matrix_filepath"], "w") as file:
-            file.write(test_case["similarities_filecontents"])
-        if test_case["expect_warning"]:
-            with warns(ArgumentWarning):
-                similarity = SimilarityFromFile(
-                    similarity_matrix=test_case["similarity_matrix_filepath"],
-                    species_subset=test_case["species"],
-                    chunk_size=test_case["chunk_size"],
-                )
-        else:
-            similarity = SimilarityFromFile(
-                similarity_matrix=test_case["similarity_matrix_filepath"],
-                species_subset=test_case["species"],
-                chunk_size=test_case["chunk_size"],
-            )
-        relative_abundances = arrange_values(
-            test_case["expected_species_order"],
-            test_case["species_to_relative_abundances"],
-        )
-        weighted_similarities = similarity.calculate_weighted_similarities(
-            relative_abundances
-        )
-        expected_weighted_similarities = arrange_values(
-            test_case["expected_species_order"],
-            test_case["species_to_weighted_similarities"],
-        )
-        assert weighted_similarities.shape == relative_abundances.shape
-        assert allclose(weighted_similarities, expected_weighted_similarities)
-        with open(test_case["similarity_matrix_filepath"], "r") as file:
-            similarities_filecontents = file.read()
-        assert similarities_filecontents == test_case["similarities_filecontents"]
-
-
-SIMILARITY_FROM_MEMORY_TEST_CASES = [
-    {
-        "description": "2 communities",
-        "similarity_matrix": DataFrame(
-            data=array(
-                [
-                    [1, 0.5, 0.1],
-                    [0.5, 1, 0.2],
-                    [0.1, 0.2, 1],
-                ]
-            ),
-            columns=["species_1", "species_2", "species_3"],
-            index=["species_1", "species_2", "species_3"],
-        ),
-        "species": ["species_1", "species_2", "species_3"],
-        "expected_species_order": array(["species_1", "species_2", "species_3"]),
-        "expected_similarity_matrix": DataFrame(
-            data=array(
-                [
-                    [1, 0.5, 0.1],
-                    [0.5, 1, 0.2],
-                    [0.1, 0.2, 1],
-                ]
-            ),
-            columns=["species_1", "species_2", "species_3"],
-            index=["species_1", "species_2", "species_3"],
-        ),
-        "species_to_relative_abundances": {
-            "species_1": array([1 / 1000, 1 / 100]),
-            "species_2": array([1 / 10, 1 / 1]),
-            "species_3": array([10, 100]),
-        },
-        "species_to_weighted_similarities": {
-            "species_1": array([1.051, 10.51]),
-            "species_2": array([2.1005, 21.005]),
-            "species_3": array([10.0201, 100.201]),
-        },
-    },
-    {
-        "description": "1 community",
-        "similarity_matrix": DataFrame(
-            data=array(
-                [
-                    [1, 0.5, 0.1],
-                    [0.5, 1, 0.2],
-                    [0.1, 0.2, 1],
-                ]
-            ),
-            columns=["species_1", "species_2", "species_3"],
-            index=["species_1", "species_2", "species_3"],
-        ),
-        "expected_similarity_matrix": DataFrame(
-            data=array(
-                [
-                    [1, 0.5, 0.1],
-                    [0.5, 1, 0.2],
-                    [0.1, 0.2, 1],
-                ]
-            ),
-            columns=["species_1", "species_2", "species_3"],
-            index=["species_1", "species_2", "species_3"],
-        ),
-        "species": ["species_1", "species_2", "species_3"],
-        "expected_species_order": array(["species_1", "species_2", "species_3"]),
-        "species_to_relative_abundances": {
-            "species_1": array([1 / 1000]),
-            "species_2": array([1 / 10]),
-            "species_3": array([10]),
-        },
-        "species_to_weighted_similarities": {
-            "species_1": array([1.051]),
-            "species_2": array([2.1005]),
-            "species_3": array([10.0201]),
-        },
-    },
-    {
-        "description": "2 communities; shuffled index",
-        "similarity_matrix": DataFrame(
-            data=array(
-                [
-                    [0.5, 1, 0.2],
-                    [1, 0.5, 0.1],
-                    [0.1, 0.2, 1],
-                ]
-            ),
-            columns=["species_1", "species_2", "species_3"],
-            index=["species_2", "species_1", "species_3"],
-        ),
-        "species": ["species_2", "species_1", "species_3"],
-        "expected_similarity_matrix": DataFrame(
-            data=array(
-                [
-                    [1, 0.5, 0.1],
-                    [0.5, 1, 0.2],
-                    [0.1, 0.2, 1],
-                ]
-            ),
-            columns=["species_1", "species_2", "species_3"],
-            index=["species_1", "species_2", "species_3"],
-        ),
-        "expected_species_order": array(["species_1", "species_2", "species_3"]),
-        "species_to_relative_abundances": {
-            "species_1": array([1 / 1000, 1 / 100]),
-            "species_2": array([1 / 10, 1 / 1]),
-            "species_3": array([10, 100]),
-        },
-        "species_to_weighted_similarities": {
-            "species_1": array([1.051, 10.51]),
-            "species_2": array([2.1005, 21.005]),
-            "species_3": array([10.0201, 100.201]),
-        },
-    },
-    {
-        "description": "1 community; shuffled index",
-        "similarity_matrix": DataFrame(
-            data=array(
-                [
-                    [1, 0.5, 0.1],
-                    [0.1, 0.2, 1],
-                    [0.5, 1, 0.2],
-                ]
-            ),
-            columns=["species_1", "species_2", "species_3"],
-            index=["species_1", "species_3", "species_2"],
-        ),
-        "species": ["species_1", "species_2", "species_3"],
-        "expected_similarity_matrix": DataFrame(
-            data=array(
-                [
-                    [1, 0.5, 0.1],
-                    [0.5, 1, 0.2],
-                    [0.1, 0.2, 1],
-                ]
-            ),
-            columns=["species_1", "species_2", "species_3"],
-            index=["species_1", "species_2", "species_3"],
-        ),
-        "expected_species_order": array(["species_1", "species_2", "species_3"]),
-        "species_to_relative_abundances": {
-            "species_1": array([1 / 1000]),
-            "species_2": array([1 / 10]),
-            "species_3": array([10]),
-        },
-        "species_to_weighted_similarities": {
-            "species_1": array([1.051]),
-            "species_2": array([2.1005]),
-            "species_3": array([10.0201]),
-        },
-    },
-    {
-        "description": "species subset",
-        "similarity_matrix": DataFrame(
-            data=array(
-                [
-                    [1, 0.5, 0.1],
-                    [0.5, 1, 0.2],
-                    [0.1, 0.2, 1],
-                ]
-            ),
-            columns=["species_1", "species_2", "species_3"],
-            index=["species_1", "species_2", "species_3"],
-        ),
-        "species": ["species_2", "species_3"],
-        "expected_species_order": ["species_2", "species_3"],
-        "expected_similarity_matrix": DataFrame(
-            data=array(
-                [
-                    [1, 0.2],
-                    [0.2, 1],
-                ]
-            ),
-            columns=["species_2", "species_3"],
-            index=["species_2", "species_3"],
-        ),
-        "species_to_relative_abundances": {
-            "species_2": array([1 / 10, 1 / 1]),
-            "species_3": array([10, 100]),
-        },
-        "species_to_weighted_similarities": {
-            "species_2": array([2.1, 21.0]),
-            "species_3": array([10.02, 100.2]),
-        },
-    },
-]
-
-
-class TestSimilarityFromMemory:
-    """Tests metacommunity.Similarity."""
-
-    def arrange_values(self, ordered_names, name_to_row):
-        """Arranges rows according to ordered_names ordering."""
-        matrix = empty(
-            shape=(len(ordered_names), len(name_to_row[ordered_names[0]])),
-            dtype=float64,
-        )
-        for i, name in enumerate(ordered_names):
-            matrix[i] = name_to_row[name]
-        return matrix
-
-    @mark.parametrize("test_case", SIMILARITY_FROM_MEMORY_TEST_CASES)
-    def test_init(self, test_case):
-        """Tests initializer."""
-        similarity = SimilarityFromMemory(
-            similarity_matrix=test_case["similarity_matrix"],
-            species_subset=test_case["species"],
-        )
-        assert array_equal(
-            similarity.species_order, test_case["expected_species_order"]
-        )
-        assert_frame_equal(
-            similarity.similarity_matrix, test_case["expected_similarity_matrix"]
-        )
-
-    @mark.parametrize("test_case", SIMILARITY_FROM_MEMORY_TEST_CASES)
-    def test_calculate_weighted_similarities(self, test_case, tmp_path):
-        """Tests .calculate_weighted_similarities."""
-        similarity = SimilarityFromMemory(
-            similarity_matrix=test_case["similarity_matrix"],
-            species_subset=test_case["species"],
-        )
-        relative_abundances = self.arrange_values(
-            test_case["expected_species_order"],
-            test_case["species_to_relative_abundances"],
-        )
-        weighted_similarities = similarity.calculate_weighted_similarities(
-            relative_abundances
-        )
-        expected_weighted_similarities = self.arrange_values(
-            test_case["expected_species_order"],
-            test_case["species_to_weighted_similarities"],
-        )
-        assert weighted_similarities.shape == relative_abundances.shape
-        assert allclose(weighted_similarities, expected_weighted_similarities)
->>>>>>> 48c24e4c
 
 
 METACOMMUNITY_TEST_CASES = [
@@ -491,7 +65,6 @@
                 ],
             ),
             species_subset=[
-<<<<<<< HEAD
                 "species_1",
                 "species_2",
                 "species_3",
@@ -499,15 +72,6 @@
                 "species_5",
                 "species_6",
             ],
-=======
-                        "species_1",
-                        "species_2",
-                        "species_3",
-                        "species_4",
-                        "species_5",
-                        "species_6",
-                    ]
->>>>>>> 48c24e4c
         ),
         "abundance": Abundance(
             counts=array([[1, 0], [1, 0], [1, 0], [0, 1], [0, 1], [0, 1]])
@@ -575,17 +139,10 @@
                 ],
             ),
             species_subset=[
-<<<<<<< HEAD
                 "species_1",
                 "species_2",
                 "species_3",
             ],
-=======
-                    "species_1",
-                    "species_2",
-                    "species_3",
-            ]
->>>>>>> 48c24e4c
         ),
         "abundance": Abundance(counts=array([[1, 5], [3, 0], [0, 1]])),
         "viewpoint": 2,
@@ -623,13 +180,25 @@
         "description": "similarity from function; default num_processors.",
         "similarity": {
             "similarity_function": sim_func,
-            "species_ordering": array(
+            "features": array(
+                [
+                    ["species_1"],
+                    ["species_2"],
+                    ["species_3"],
+                ]
+            ),
+            "species_ordering": Index(
                 [
                     "species_1",
                     "species_2",
                     "species_3",
                 ]
             ),
+            "species_subset": {
+                "species_1",
+                "species_2",
+                "species_3",
+            },
             "num_processors": None,
         },
         "abundance": array([[1, 5], [3, 0], [0, 1]], dtype=dtype("f8")),
@@ -675,12 +244,20 @@
         if isinstance(request.param["similarity"], dict):
             kwargs = request.param["similarity"]
             with SharedArrayManager() as shared_array_manager:
+                kwargs = {
+                    key: request.param["similarity"][key]
+                    for key in [
+                        "similarity_function",
+                        "species_ordering",
+                        "species_subset",
+                        "num_processors",
+                    ]
+                }
                 shared_features = shared_array_manager.from_array(
-                    kwargs["species_ordering"].reshape(-1, 1)
+                    request.param["similarity"]["features"]
                 )
                 kwargs["shared_array_manager"] = shared_array_manager
                 kwargs["features_spec"] = shared_features.spec
-                shared_features.data[:] = kwargs["species_ordering"].reshape(-1, 1)
                 similarity = SimilarityFromFunction(**kwargs)
                 counts = shared_array_manager.from_array(request.param["abundance"])
                 abundance = SharedAbundance(
@@ -707,7 +284,6 @@
         assert allclose(metacommunity_similarity, test_case["metacommunity_similarity"])
 
     def test_subcommunity_similarity(self, test_case):
-<<<<<<< HEAD
         metacommunity = Metacommunity(
             similarity=test_case["similarity"], abundance=test_case["abundance"]
         )
@@ -719,16 +295,6 @@
             subcommunity_similarity.shape == test_case["subcommunity_similarity"].shape
         )
         assert allclose(subcommunity_similarity, test_case["subcommunity_similarity"])
-=======
-        metacommunity = self.make_metacommunity(test_case)
-        subcommunity_order = test_case["abundance"].subcommunity_order
-        subcommunity_similarity = metacommunity.subcommunity_similarity
-        for j, subcommunity in enumerate(subcommunity_order):
-            assert allclose(
-                subcommunity_similarity[:, j],
-                test_case["subcommunity_to_similarity"][subcommunity],
-            ), f"\n(i, subcommunity): {(j, subcommunity)}"
->>>>>>> 48c24e4c
 
     def test_normalized_subcommunity_similarity(self, test_case):
         metacommunity = Metacommunity(
@@ -748,14 +314,6 @@
             normalized_subcommunity_similarity,
             test_case["normalized_subcommunity_similarity"],
         )
-<<<<<<< HEAD
-=======
-        for j, subcommunity in enumerate(subcommunity_order):
-            assert allclose(
-                normalized_subcommunity_similarity[:, j],
-                test_case["subcommunity_to_normalized_similarity"][subcommunity],
-            ), f"\n(i, subcommunity): {(j, subcommunity)}"
->>>>>>> 48c24e4c
 
     def test_subcommunity_alpha(self, test_case):
         metacommunity = Metacommunity(
@@ -919,7 +477,6 @@
         )
 
 
-<<<<<<< HEAD
 # MAKE_METACOMMUNITY_TEST_CASES = [
 #     {
 #         "description": "SimilarityFromMemory strategy; simple use case",
@@ -1415,503 +972,6 @@
 #         },
 #     },
 # ]
-=======
-MAKE_METACOMMUNITY_TEST_CASES = [
-    {
-        "description": "SimilarityFromMemory strategy; simple use case",
-        "counts": DataFrame(
-            {
-                "subcommunity": [
-                    "community_1",
-                    "community_1",
-                    "community_2",
-                    "community_2",
-                ],
-                "species": ["species_1", "species_2", "species_1", "species_3"],
-                "count": [2, 3, 4, 1],
-            }
-        ),
-        "similarity_matrix": DataFrame(
-            data=array([[1.0, 0.5, 0.1], [0.5, 1.0, 0.2], [0.1, 0.2, 1.0]]),
-            columns=["species_1", "species_2", "species_3"],
-            index=["species_1", "species_2", "species_3"],
-        ),
-        "subcommunities": None,
-        "chunk_size": 1,
-        "subcommunity_column": "subcommunity",
-        "species_column": "species",
-        "count_column": "count",
-        "abundance": Abundance(
-            counts=DataFrame(
-                {
-                    "subcommunity": [
-                        "community_1",
-                        "community_1",
-                        "community_2",
-                        "community_2",
-                    ],
-                    "species": ["species_1", "species_2", "species_1", "species_3"],
-                    "count": [2, 3, 4, 1],
-                }
-            ),
-            species_order=array(["species_1", "species_2", "species_3"], dtype=object),
-            subcommunity_order=unique(
-                array(
-                    ["community_1", "community_1", "community_2", "community_2"],
-                    dtype=object,
-                )
-            ),
-            subcommunity_column="subcommunity",
-            species_column="species",
-            count_column="count",
-        ),
-        "similarity_type": SimilarityFromMemory,
-        "similarity_init_kwargs": {
-            "similarity_matrix": DataFrame(
-                data=array([[1.0, 0.5, 0.1], [0.5, 1.0, 0.2], [0.1, 0.2, 1.0]]),
-                columns=["species_1", "species_2", "species_3"],
-                index=["species_1", "species_2", "species_3"],
-            ),
-            "species_subset": ["species_1", "species_2", "species_3"],
-        },
-    },
-    {
-        "description": "SimilarityFromMemory strategy; non-standard counts columns",
-        "counts": DataFrame(
-            {
-                "subcommunity": [
-                    "community_1_",
-                    "community_1_",
-                    "community_2_",
-                    "community_2_",
-                ],
-                "species_subset": ["species_9", "species_7", "species_8", "species_6"],
-                "count": [40, 1, 14, 21],
-                "subcommunity_": [
-                    "community_1",
-                    "community_1",
-                    "community_2",
-                    "community_2",
-                ],
-                "species_": ["species_1", "species_2", "species_1", "species_3"],
-                "count_": [2, 3, 4, 1],
-            }
-        ),
-        "similarity_matrix": DataFrame(
-            data=array([[1.0, 0.5, 0.1], [0.5, 1.0, 0.2], [0.1, 0.2, 1.0]]),
-            columns=["species_1", "species_2", "species_3"],
-            index=["species_1", "species_2", "species_3"],
-        ),
-        "subcommunities": None,
-        "chunk_size": 1,
-        "subcommunity_column": "subcommunity_",
-        "species_column": "species_",
-        "count_column": "count_",
-        "abundance": Abundance(
-            counts=DataFrame(
-                {
-                    "subcommunity_": [
-                        "community_1",
-                        "community_1",
-                        "community_2",
-                        "community_2",
-                    ],
-                    "species_": ["species_1", "species_2", "species_1", "species_3"],
-                    "count_": [2, 3, 4, 1],
-                }
-            ),
-            species_order=array(["species_1", "species_2", "species_3"], dtype=object),
-            subcommunity_order=unique(
-                array(
-                    ["community_1", "community_1", "community_2", "community_2"],
-                    dtype=object,
-                )
-            ),
-            subcommunity_column="subcommunity_",
-            species_column="species_",
-            count_column="count_",
-        ),
-        "similarity_type": SimilarityFromMemory,
-        "similarity_init_kwargs": {
-            "similarity_matrix": DataFrame(
-                data=array([[1.0, 0.5, 0.1], [0.5, 1.0, 0.2], [0.1, 0.2, 1.0]]),
-                columns=["species_1", "species_2", "species_3"],
-                index=["species_1", "species_2", "species_3"],
-            ),
-            "species_subset": ["species_1", "species_2", "species_3"],
-        },
-    },
-    {
-        "description": "SimilarityFromMemory strategy; shuffled similarity matrix index",
-        "counts": DataFrame(
-            {
-                "subcommunity": [
-                    "community_1",
-                    "community_1",
-                    "community_2",
-                    "community_2",
-                ],
-                "species": ["species_1", "species_2", "species_1", "species_3"],
-                "count": [2, 3, 4, 1],
-            }
-        ),
-        "similarity_matrix": DataFrame(
-            data=array([[0.5, 1.0, 0.2], [1.0, 0.5, 0.1], [0.1, 0.2, 1.0]]),
-            columns=["species_1", "species_2", "species_3"],
-            index=["species_2", "species_1", "species_3"],
-        ),
-        "subcommunities": None,
-        "chunk_size": 1,
-        "subcommunity_column": "subcommunity",
-        "species_column": "species",
-        "count_column": "count",
-        "abundance": Abundance(
-            counts=DataFrame(
-                {
-                    "subcommunity": [
-                        "community_1",
-                        "community_1",
-                        "community_2",
-                        "community_2",
-                    ],
-                    "species": ["species_1", "species_2", "species_1", "species_3"],
-                    "count": [2, 3, 4, 1],
-                }
-            ),
-            species_order=array(["species_1", "species_2", "species_3"], dtype=object),
-            subcommunity_order=unique(
-                array(
-                    ["community_1", "community_1", "community_2", "community_2"],
-                    dtype=object,
-                )
-            ),
-            subcommunity_column="subcommunity",
-            species_column="species",
-            count_column="count",
-        ),
-        "similarity_type": SimilarityFromMemory,
-        "similarity_init_kwargs": {
-            "similarity_matrix": DataFrame(
-                data=array([[1.0, 0.5, 0.1], [0.5, 1.0, 0.2], [0.1, 0.2, 1.0]]),
-                columns=["species_1", "species_2", "species_3"],
-                index=["species_1", "species_2", "species_3"],
-            ),
-            "species_subset": ["species_1", "species_2", "species_3"],
-        },
-    },
-    {
-        "description": "SimilarityFromMemory strategy; subcommunity subset",
-        "counts": DataFrame(
-            {
-                "subcommunity": [
-                    "community_1",
-                    "community_1",
-                    "community_2",
-                    "community_2",
-                    "community_3",
-                    "community_3",
-                ],
-                "species": [
-                    "species_1",
-                    "species_2",
-                    "species_1",
-                    "species_3",
-                    "species_2",
-                    "species_4",
-                ],
-                "count": [2, 3, 4, 1, 3, 5],
-            }
-        ),
-        "similarity_matrix": DataFrame(
-            data=array(
-                [
-                    [1.0, 0.5, 0.1, 0.4],
-                    [0.5, 1.0, 0.2, 0.3],
-                    [0.1, 0.2, 1.0, 0.9],
-                    [0.4, 0.3, 0.9, 1.0],
-                ]
-            ),
-            columns=["species_1", "species_2", "species_3", "species_4"],
-            index=["species_1", "species_2", "species_3", "species_4"],
-        ),
-        "subcommunities": ["community_1", "community_3"],
-        "chunk_size": 1,
-        "subcommunity_column": "subcommunity",
-        "species_column": "species",
-        "count_column": "count",
-        "abundance": Abundance(
-            counts=DataFrame(
-                {
-                    "subcommunity": [
-                        "community_1",
-                        "community_1",
-                        "community_3",
-                        "community_3",
-                    ],
-                    "species": [
-                        "species_1",
-                        "species_2",
-                        "species_2",
-                        "species_4",
-                    ],
-                    "count": [2, 3, 3, 5],
-                }
-            ),
-            species_order=array(["species_1", "species_2", "species_4"], dtype=object),
-            subcommunity_order=unique(
-                array(
-                    ["community_1", "community_1", "community_3", "community_3"],
-                    dtype=object,
-                )
-            ),
-            subcommunity_column="subcommunity",
-            species_column="species",
-            count_column="count",
-        ),
-        "similarity_type": SimilarityFromMemory,
-        "similarity_init_kwargs": {
-            "similarity_matrix": DataFrame(
-                data=array(
-                    [
-                        [1.0, 0.5, 0.4],
-                        [0.5, 1.0, 0.3],
-                        [0.4, 0.3, 1.0],
-                    ]
-                ),
-                columns=["species_1", "species_2", "species_4"],
-                index=["species_1", "species_2", "species_4"],
-            ),
-            "species_subset": ["species_1", "species_2", "species_4"],
-        },
-    },
-    {
-        "description": "SimilarityFromFile strategy; simple use case",
-        "counts": DataFrame(
-            {
-                "subcommunity": [
-                    "community_1",
-                    "community_1",
-                    "community_2",
-                    "community_2",
-                ],
-                "species": ["species_1", "species_2", "species_1", "species_3"],
-                "count": [2, 3, 4, 1],
-            }
-        ),
-        "similarity_matrix": "foo_similarities.tsv",
-        "subcommunities": None,
-        "chunk_size": 1,
-        "subcommunity_column": "subcommunity",
-        "species_column": "species",
-        "count_column": "count",
-        "abundance": Abundance(
-            counts=DataFrame(
-                {
-                    "subcommunity": [
-                        "community_1",
-                        "community_1",
-                        "community_2",
-                        "community_2",
-                    ],
-                    "species": ["species_1", "species_2", "species_1", "species_3"],
-                    "count": [2, 3, 4, 1],
-                }
-            ),
-            species_order=array(["species_1", "species_2", "species_3"], dtype=object),
-            subcommunity_order=unique(
-                array(
-                    ["community_1", "community_1", "community_2", "community_2"],
-                    dtype=object,
-                )
-            ),
-            subcommunity_column="subcommunity",
-            species_column="species",
-            count_column="count",
-        ),
-        "similarity_type": SimilarityFromFile,
-        "similarity_init_kwargs": {
-            "similarity_matrix": "foo_similarities.tsv",
-            "species_subset": ["species_1", "species_2", "species_3"],
-            "chunk_size": 1,
-        },
-    },
-    {
-        "description": "SimilarityFromFile strategy; non-standard counts columns",
-        "counts": DataFrame(
-            {
-                "subcommunity": [
-                    "community_1_",
-                    "community_1_",
-                    "community_2_",
-                    "community_2_",
-                ],
-                "species": ["species_9", "species_7", "species_8", "species_6"],
-                "count": [40, 1, 14, 21],
-                "subcommunity_": [
-                    "community_1",
-                    "community_1",
-                    "community_2",
-                    "community_2",
-                ],
-                "species_": ["species_1", "species_2", "species_1", "species_3"],
-                "count_": [2, 3, 4, 1],
-            }
-        ),
-        "similarity_matrix": "bar_similarities.csv",
-        "subcommunities": None,
-        "chunk_size": 1,
-        "subcommunity_column": "subcommunity_",
-        "species_column": "species_",
-        "count_column": "count_",
-        "abundance": Abundance(
-            counts=DataFrame(
-                {
-                    "subcommunity_": [
-                        "community_1",
-                        "community_1",
-                        "community_2",
-                        "community_2",
-                    ],
-                    "species_": ["species_1", "species_2", "species_1", "species_3"],
-                    "count_": [2, 3, 4, 1],
-                }
-            ),
-            species_order=array(["species_1", "species_2", "species_3"], dtype=object),
-            subcommunity_order=unique(
-                array(
-                    ["community_1", "community_1", "community_2", "community_2"],
-                    dtype=object,
-                )
-            ),
-            subcommunity_column="subcommunity_",
-            species_column="species_",
-            count_column="count_",
-        ),
-        "similarity_type": SimilarityFromFile,
-        "similarity_init_kwargs": {
-            "similarity_matrix": "bar_similarities.csv",
-            "species_subset": ["species_1", "species_2", "species_3"],
-            "chunk_size": 1,
-        },
-    },
-    {
-        "description": "SimilarityFromFile strategy; non-default chunk_size",
-        "counts": DataFrame(
-            {
-                "subcommunity": [
-                    "community_1",
-                    "community_1",
-                    "community_2",
-                    "community_2",
-                ],
-                "species": ["species_1", "species_2", "species_1", "species_3"],
-                "count": [2, 3, 4, 1],
-            }
-        ),
-        "similarity_matrix": "foo_similarities.tsv",
-        "subcommunities": None,
-        "chunk_size": 10,
-        "subcommunity_column": "subcommunity",
-        "species_column": "species",
-        "count_column": "count",
-        "abundance": Abundance(
-            counts=DataFrame(
-                {
-                    "subcommunity": [
-                        "community_1",
-                        "community_1",
-                        "community_2",
-                        "community_2",
-                    ],
-                    "species": ["species_1", "species_2", "species_1", "species_3"],
-                    "count": [2, 3, 4, 1],
-                }
-            ),
-            species_order=array(["species_1", "species_2", "species_3"], dtype=object),
-            subcommunity_order=unique(
-                array(
-                    ["community_1", "community_1", "community_2", "community_2"],
-                    dtype=object,
-                )
-            ),
-            subcommunity_column="subcommunity",
-            species_column="species",
-            count_column="count",
-        ),
-        "similarity_type": SimilarityFromFile,
-        "similarity_init_kwargs": {
-            "similarity_matrix": "foo_similarities.tsv",
-            "species_subset": ["species_1", "species_2", "species_3"],
-            "chunk_size": 10,
-        },
-    },
-    {
-        "description": "SimilarityFromFile strategy; subcommunity subset",
-        "counts": DataFrame(
-            {
-                "subcommunity": [
-                    "community_1",
-                    "community_1",
-                    "community_2",
-                    "community_2",
-                    "community_3",
-                    "community_3",
-                ],
-                "species": [
-                    "species_1",
-                    "species_2",
-                    "species_1",
-                    "species_3",
-                    "species_2",
-                    "species_4",
-                ],
-                "count": [2, 3, 4, 1, 3, 5],
-            }
-        ),
-        "similarity_matrix": "bar_similarities.csv",
-        "subcommunities": ["community_1", "community_3"],
-        "chunk_size": 1,
-        "subcommunity_column": "subcommunity",
-        "species_column": "species",
-        "count_column": "count",
-        "abundance": Abundance(
-            counts=DataFrame(
-                {
-                    "subcommunity": [
-                        "community_1",
-                        "community_1",
-                        "community_3",
-                        "community_3",
-                    ],
-                    "species": [
-                        "species_1",
-                        "species_2",
-                        "species_2",
-                        "species_4",
-                    ],
-                    "count": [2, 3, 3, 5],
-                }
-            ),
-            species_order=array(["species_1", "species_2", "species_4"], dtype=object),
-            subcommunity_order=unique(
-                array(
-                    ["community_1", "community_1", "community_3", "community_3"],
-                    dtype=object,
-                )
-            ),
-            subcommunity_column="subcommunity",
-            species_column="species",
-            count_column="count",
-        ),
-        "similarity_type": SimilarityFromFile,
-        "similarity_init_kwargs": {
-            "similarity_matrix": "bar_similarities.csv",
-            "species_subset": ["species_1", "species_2", "species_4"],
-            "chunk_size": 1,
-        },
-    },
-]
->>>>>>> 48c24e4c
 
 
 # class TestMakeMetacommunity:
