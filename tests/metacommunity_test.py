--- conflicted
+++ resolved
@@ -671,24 +671,15 @@
         ] = f"{tmp_path}/{test_case['similarity_matrix_filepath']}"
         with open(test_case["similarity_matrix_filepath"], "w") as file:
             file.write(test_case["similarities_filecontents"])
-<<<<<<< HEAD
         if test_case["expect_warning"]:
             with warns(ArgumentWarning):
                 similarity = SimilarityFromFile(
-                    similarity_matrix_filepath=test_case["similarity_matrix_filepath"],
+                    similarity_matrix=test_case["similarity_matrix_filepath"],
                 )
         else:
             similarity = SimilarityFromFile(
-                similarity_matrix_filepath=test_case["similarity_matrix_filepath"],
+                similarity_matrix=test_case["similarity_matrix_filepath"],
             )
-=======
-        if test_case["similarity_matrix_filepath"].split(".")[-1] not in {"tsv", "csv"}:
-            filterwarnings("ignore", category=ArgumentWarning)
-        similarity = SimilarityFromFile(
-            similarity_matrix=test_case["similarity_matrix_filepath"],
-        )
-        resetwarnings()
->>>>>>> a6385dcc
         assert (similarity.species_order == test_case["expected_species_order"]).all()
 
     @mark.parametrize("test_case", SIMILARITY_FROM_FILE_TEST_CASES)
@@ -699,24 +690,15 @@
         # ] = f"{tmp_path}/{test_case['similarity_matrix_filepath']}"
         with open(test_case["similarity_matrix_filepath"], "w") as file:
             file.write(test_case["similarities_filecontents"])
-<<<<<<< HEAD
         if test_case["expect_warning"]:
             with warns(ArgumentWarning):
                 similarity = SimilarityFromFile(
-                    similarity_matrix_filepath=test_case["similarity_matrix_filepath"],
+                    similarity_matrix=test_case["similarity_matrix_filepath"],
                 )
         else:
             similarity = SimilarityFromFile(
-                similarity_matrix_filepath=test_case["similarity_matrix_filepath"],
+                similarity_matrix=test_case["similarity_matrix_filepath"],
             )
-=======
-        if test_case["similarity_matrix_filepath"].split(".")[-1] not in {"tsv", "csv"}:
-            filterwarnings("ignore", category=ArgumentWarning)
-        similarity = SimilarityFromFile(
-            similarity_matrix=test_case["similarity_matrix_filepath"],
-        )
-        resetwarnings()
->>>>>>> a6385dcc
         relative_abundances = arrange_values(
             test_case["expected_species_order"],
             test_case["species_to_relative_abundances"],
@@ -735,331 +717,6 @@
         assert similarities_filecontents == test_case["similarities_filecontents"]
 
 
-<<<<<<< HEAD
-def sim_func(a, b):
-    return 1 / sum(a * b)
-
-
-SIMILARITY_FROM_FUNCTION_TEST_CASES = [
-    {
-        "description": "similarity function; 2 communities; tsv similarities file",
-        "similarity_function": sim_func,  # lambda a, b: 1 / sum(a * b)
-        "features": array([[1, 2], [3, 5], [7, 11]]),
-        "species_order": array(["species_3", "species_1", "species_2"]),
-        "expected_species_order": array(["species_3", "species_1", "species_2"]),
-        "species_to_relative_abundances": {
-            "species_3": array([1 / 1000, 1 / 100]),
-            "species_1": array([1 / 10, 1 / 1]),
-            "species_2": array([10, 100]),
-        },
-        "species_to_weighted_similarities": {
-            "species_3": array([0.35271989, 3.52719894]),
-            "species_1": array([0.13459705, 1.34597047]),
-            "species_2": array([0.0601738, 0.60173802]),
-        },
-        # similarity matrix
-        # [0.2          , 0.07692307692, 0.03448275862]
-        # [0.07692307692, 0.02941176471, 0.01315789474]
-        # [0.03448275862, 0.01315789474, 0.005882352941]
-    },
-    {
-        "description": "similarity function; 2 communities; csv similarities file",
-        "similarity_function": sim_func,  # lambda a, b: 1 / sum(a * b)
-        "features": array([[1, 2], [3, 5], [7, 11]]),
-        "species_order": array(["species_3", "species_1", "species_2"]),
-        "expected_species_order": array(["species_3", "species_1", "species_2"]),
-        "species_to_relative_abundances": {
-            "species_3": array([1 / 1000, 1 / 100]),
-            "species_1": array([1 / 10, 1 / 1]),
-            "species_2": array([10, 100]),
-        },
-        "species_to_weighted_similarities": {
-            "species_3": array([0.35271989, 3.52719894]),
-            "species_1": array([0.13459705, 1.34597047]),
-            "species_2": array([0.0601738, 0.60173802]),
-        },
-        # similarity matrix
-        # [0.2          , 0.07692307692, 0.03448275862]
-        # [0.07692307692, 0.02941176471, 0.01315789474]
-        # [0.03448275862, 0.01315789474, 0.005882352941]
-    },
-    {
-        "description": "similarity function; 1 community; similarities file without extension",
-        "similarity_function": sim_func,  # lambda a, b: 1 / sum(a * b)
-        "features": array([[1, 2], [3, 5], [7, 11]]),
-        "species_order": array(["species_3", "species_1", "species_2"]),
-        "expected_species_order": array(["species_3", "species_1", "species_2"]),
-        "species_to_relative_abundances": {
-            "species_3": array([1 / 1000]),
-            "species_1": array([1 / 10]),
-            "species_2": array([10]),
-        },
-        "species_to_weighted_similarities": {
-            "species_3": array([0.35271989]),
-            "species_1": array([0.13459705]),
-            "species_2": array([0.0601738]),
-        },
-        # similarity matrix
-        # [0.2          , 0.07692307692, 0.03448275862]
-        # [0.07692307692, 0.02941176471, 0.01315789474]
-        # [0.03448275862, 0.01315789474, 0.005882352941]
-    },
-]
-
-
-class TestSimilarityFromFunction:
-    """Tests metacommunity.Similarity."""
-
-    @mark.parametrize("test_case", SIMILARITY_FROM_FUNCTION_TEST_CASES)
-    def test_init(self, test_case, tmp_path):
-        """Tests initializer."""
-        similarity = SimilarityFromFunction(
-            similarity_function=test_case["similarity_function"],
-            features=test_case["features"],
-            species_order=test_case["species_order"],
-        )
-        assert (similarity.species_order == test_case["expected_species_order"]).all()
-
-    @mark.parametrize("test_case", SIMILARITY_FROM_FUNCTION_TEST_CASES)
-    def test_calculate_weighted_similarities(self, test_case, tmp_path):
-        """Tests .calculate_weighted_similarities."""
-        similarity = SimilarityFromFunction(
-            similarity_function=test_case["similarity_function"],
-            features=test_case["features"],
-            species_order=test_case["species_order"],
-        )
-        relative_abundances = arrange_values(
-            test_case["expected_species_order"],
-            test_case["species_to_relative_abundances"],
-        )
-        weighted_similarities = similarity.calculate_weighted_similarities(
-            relative_abundances
-        )
-        expected_weighted_similarities = arrange_values(
-            test_case["expected_species_order"],
-            test_case["species_to_weighted_similarities"],
-        )
-        assert weighted_similarities.shape == relative_abundances.shape
-        assert allclose(weighted_similarities, expected_weighted_similarities)
-
-
-SIMILARITY_FROM_FUNCTION_APPLY_SIMILARITY_FUNCTION_TEST_CASES = [
-    {
-        "description": "All rows; 2 columns",
-        "func": sim_func,  # lambda a, b: 1 / sum(a * b)
-        "row_start": 0,
-        "row_stop": 3,
-        "shared_weighted_similarities": SharedArray.from_array(
-            zeros(shape=(3, 2), dtype=float64)
-        ),
-        "features": SharedArray.from_array(array([[1, 2], [3, 5], [7, 11]])),
-        "relative_abundances": SharedArray.from_array(
-            array([[1 / 1000, 1 / 100], [1 / 10, 1 / 1], [10, 100]])
-        ),
-        "weighted_similarities": array(
-            [
-                [0.35271989, 3.52719894],
-                [0.13459705, 1.34597047],
-                [0.0601738, 0.60173802],
-            ]
-        ),
-    },
-    {
-        "description": "Single row; 2 columns",
-        "func": sim_func,  # lambda a, b: 1 / sum(a * b)
-        "row_start": 1,
-        "row_stop": 2,
-        "shared_weighted_similarities": SharedArray.from_array(
-            zeros(shape=(3, 2), dtype=float64)
-        ),
-        "features": SharedArray.from_array(array([[1, 2], [3, 5], [7, 11]])),
-        "relative_abundances": SharedArray.from_array(
-            array([[1 / 1000, 1 / 100], [1 / 10, 1 / 1], [10, 100]])
-        ),
-        "weighted_similarities": array(
-            [
-                [0.0, 0.0],
-                [0.13459705, 1.34597047],
-                [0.0, 0.0],
-            ]
-        ),
-    },
-    {
-        "description": "Some rows; 2 columns",
-        "func": sim_func,  # lambda a, b: 1 / sum(a * b)
-        "row_start": 1,
-        "row_stop": 3,
-        "shared_weighted_similarities": SharedArray.from_array(
-            zeros(shape=(3, 2), dtype=float64)
-        ),
-        "features": SharedArray.from_array(array([[1, 2], [3, 5], [7, 11]])),
-        "relative_abundances": SharedArray.from_array(
-            array([[1 / 1000, 1 / 100], [1 / 10, 1 / 1], [10, 100]])
-        ),
-        "weighted_similarities": array(
-            [
-                [0.0, 0.0],
-                [0.13459705, 1.34597047],
-                [0.0601738, 0.60173802],
-            ]
-        ),
-    },
-    {
-        "description": "No rows; 2 columns",
-        "func": sim_func,  # lambda a, b: 1 / sum(a * b)
-        "row_start": 0,
-        "row_stop": 0,
-        "shared_weighted_similarities": SharedArray.from_array(
-            zeros(shape=(3, 2), dtype=float64)
-        ),
-        "features": SharedArray.from_array(array([[1, 2], [3, 5], [7, 11]])),
-        "relative_abundances": SharedArray.from_array(
-            array([[1 / 1000, 1 / 100], [1 / 10, 1 / 1], [10, 100]])
-        ),
-        "weighted_similarities": array(
-            [
-                [0.0, 0.0],
-                [0.0, 0.0],
-                [0.0, 0.0],
-            ]
-        ),
-    },
-    {
-        "description": "All rows; 1 column",
-        "func": sim_func,  # lambda a, b: 1 / sum(a * b)
-        "row_start": 0,
-        "row_stop": 3,
-        "shared_weighted_similarities": SharedArray.from_array(
-            zeros(shape=(3, 1), dtype=float64)
-        ),
-        "features": SharedArray.from_array(array([[1, 2], [3, 5], [7, 11]])),
-        "relative_abundances": SharedArray.from_array(
-            array(
-                [
-                    [1 / 1000],
-                    [1 / 10],
-                    [10],
-                ]
-            )
-        ),
-        "weighted_similarities": array(
-            [
-                [0.35271989],
-                [0.13459705],
-                [0.0601738],
-            ]
-        ),
-    },
-    {
-        "description": "Single row; 1 column",
-        "func": sim_func,  # lambda a, b: 1 / sum(a * b)
-        "row_start": 2,
-        "row_stop": 3,
-        "shared_weighted_similarities": SharedArray.from_array(
-            zeros(shape=(3, 1), dtype=float64)
-        ),
-        "features": SharedArray.from_array(array([[1, 2], [3, 5], [7, 11]])),
-        "relative_abundances": SharedArray.from_array(
-            array(
-                [
-                    [1 / 1000],
-                    [1 / 10],
-                    [10],
-                ]
-            )
-        ),
-        "weighted_similarities": array(
-            [
-                [0.0],
-                [0.0],
-                [0.0601738],
-            ]
-        ),
-    },
-    {
-        "description": "Some rows; 1 column",
-        "func": sim_func,  # lambda a, b: 1 / sum(a * b)
-        "row_start": 0,
-        "row_stop": 2,
-        "shared_weighted_similarities": SharedArray.from_array(
-            zeros(shape=(3, 1), dtype=float64)
-        ),
-        "features": SharedArray.from_array(array([[1, 2], [3, 5], [7, 11]])),
-        "relative_abundances": SharedArray.from_array(
-            array(
-                [
-                    [1 / 1000],
-                    [1 / 10],
-                    [10],
-                ]
-            )
-        ),
-        "weighted_similarities": array(
-            [
-                [0.35271989],
-                [0.13459705],
-                [0.0],
-            ]
-        ),
-    },
-    {
-        "description": "No rows; 1 column",
-        "func": sim_func,  # lambda a, b: 1 / sum(a * b)
-        "row_start": 1,
-        "row_stop": 1,
-        "shared_weighted_similarities": SharedArray.from_array(
-            zeros(shape=(3, 1), dtype=float64)
-        ),
-        "features": SharedArray.from_array(array([[1, 2], [3, 5], [7, 11]])),
-        "relative_abundances": SharedArray.from_array(
-            array(
-                [
-                    [1 / 1000],
-                    [1 / 10],
-                    [10],
-                ]
-            )
-        ),
-        "weighted_similarities": array(
-            [
-                [0.0],
-                [0.0],
-                [0.0],
-            ]
-        ),
-    },
-]
-
-
-class TestSimilarityFromFunctionApplysimilarityFunction:
-    """Tests metacommunity.SimilarityFromFunction.ApplySimilarityFunction."""
-
-    @mark.parametrize(
-        "test_case", SIMILARITY_FROM_FUNCTION_APPLY_SIMILARITY_FUNCTION_TEST_CASES
-    )
-    def test_call(self, test_case):
-        """Tests .__call__."""
-        apply_similarity_function = SimilarityFromFunction.ApplySimilarityFunction(
-            test_case["func"]
-        )
-        print(test_case["shared_weighted_similarities"].data)
-        apply_similarity_function(
-            test_case["row_start"],
-            test_case["row_stop"],
-            SharedArraySpec.from_shared_array(
-                test_case["shared_weighted_similarities"]
-            ),
-            SharedArraySpec.from_shared_array(test_case["features"]),
-            SharedArraySpec.from_shared_array(test_case["relative_abundances"]),
-        )
-        assert allclose(
-            test_case["shared_weighted_similarities"].data,
-            test_case["weighted_similarities"],
-        )
-
-
-=======
->>>>>>> a6385dcc
 SIMILARITY_FROM_MEMORY_TEST_CASES = [
     {
         "description": "similarities in memory; 2 communities",
